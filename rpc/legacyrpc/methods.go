<<<<<<< HEAD
/*
 * Copyright (c) 2013-2016 The btcsuite developers
 * Copyright (c) 2015-2016 The Decred developers
 *
 * Permission to use, copy, modify, and distribute this software for any
 * purpose with or without fee is hereby granted, provided that the above
 * copyright notice and this permission notice appear in all copies.
 *
 * THE SOFTWARE IS PROVIDED "AS IS" AND THE AUTHOR DISCLAIMS ALL WARRANTIES
 * WITH REGARD TO THIS SOFTWARE INCLUDING ALL IMPLIED WARRANTIES OF
 * MERCHANTABILITY AND FITNESS. IN NO EVENT SHALL THE AUTHOR BE LIABLE FOR
 * ANY SPECIAL, DIRECT, INDIRECT, OR CONSEQUENTIAL DAMAGES OR ANY DAMAGES
 * WHATSOEVER RESULTING FROM LOSS OF USE, DATA OR PROFITS, WHETHER IN AN
 * ACTION OF CONTRACT, NEGLIGENCE OR OTHER TORTIOUS ACTION, ARISING OUT OF
 * OR IN CONNECTION WITH THE USE OR PERFORMANCE OF THIS SOFTWARE.
 */
=======
// Copyright (c) 2013-2016 The btcsuite developers
// Use of this source code is governed by an ISC
// license that can be found in the LICENSE file.
>>>>>>> fcccae3d

package legacyrpc

import (
	"bytes"
	"encoding/base64"
	"encoding/hex"
	"encoding/json"
	"errors"
	"fmt"
	"sync"
	"time"

<<<<<<< HEAD
	"github.com/decred/bitset"

	"github.com/decred/dcrd/blockchain/stake"
	"github.com/decred/dcrd/chaincfg"
	"github.com/decred/dcrd/chaincfg/chainec"
	"github.com/decred/dcrd/chaincfg/chainhash"
	"github.com/decred/dcrd/dcrjson"
	"github.com/decred/dcrd/txscript"
	"github.com/decred/dcrd/wire"

	"github.com/decred/dcrrpcclient"

	"github.com/decred/dcrutil"

	"github.com/decred/dcrwallet/chain"
	"github.com/decred/dcrwallet/waddrmgr"
	"github.com/decred/dcrwallet/wallet"
	"github.com/decred/dcrwallet/wtxmgr"
=======
	"github.com/btcsuite/btcd/btcec"
	"github.com/btcsuite/btcd/btcjson"
	"github.com/btcsuite/btcd/chaincfg"
	"github.com/btcsuite/btcd/txscript"
	"github.com/btcsuite/btcd/wire"
	"github.com/btcsuite/btcrpcclient"
	"github.com/btcsuite/btcutil"
	"github.com/btcsuite/btcwallet/chain"
	"github.com/btcsuite/btcwallet/waddrmgr"
	"github.com/btcsuite/btcwallet/wallet"
	"github.com/btcsuite/btcwallet/wallet/txrules"
	"github.com/btcsuite/btcwallet/wtxmgr"
>>>>>>> fcccae3d
)

const (
	// maxEmptyAccounts is the number of accounts to scan even if they have no
	// transaction history. This is a deviation from BIP044 to make account
	// creation easier by allowing a limited number of empty accounts.
	maxEmptyAccounts = 100
)

// confirmed checks whether a transaction at height txHeight has met minconf
// confirmations for a blockchain at height curHeight.
func confirmed(minconf, txHeight, curHeight int32) bool {
	return confirms(txHeight, curHeight) >= minconf
}

// confirms returns the number of confirmations for a transaction in a block at
// height txHeight (or -1 for an unconfirmed tx) given the chain height
// curHeight.
func confirms(txHeight, curHeight int32) int32 {
	switch {
	case txHeight == -1, txHeight > curHeight:
		return 0
	default:
		return curHeight - txHeight + 1
	}
}

// requestHandler is a handler function to handle an unmarshaled and parsed
// request into a marshalable response.  If the error is a *dcrjson.RPCError
// or any of the above special error classes, the server will respond with
// the JSON-RPC appropiate error code.  All other errors use the wallet
// catch-all error code, dcrjson.ErrRPCWallet.
type requestHandler func(interface{}, *wallet.Wallet) (interface{}, error)

// requestHandlerChain is a requestHandler that also takes a parameter for
type requestHandlerChainRequired func(interface{}, *wallet.Wallet, *chain.RPCClient) (interface{}, error)

var rpcHandlers = map[string]struct {
	handler          requestHandler
	handlerWithChain requestHandlerChainRequired

	// Function variables cannot be compared against anything but nil, so
	// use a boolean to record whether help generation is necessary.  This
	// is used by the tests to ensure that help can be generated for every
	// implemented method.
	//
	// A single map and this bool is here is used rather than several maps
	// for the unimplemented handlers so every method has exactly one
	// handler function.
	noHelp bool

	// This is disabled on a mainnet wallet unless run with the specified
	// flag.
	requireUnsafeOnMainNet bool
}{
	// Reference implementation wallet methods (implemented)
	"addmultisigaddress":     {handlerWithChain: AddMultiSigAddress},
	"consolidate":            {handler: Consolidate},
	"createmultisig":         {handler: CreateMultiSig},
	"dumpprivkey":            {handler: DumpPrivKey, requireUnsafeOnMainNet: true},
	"getaccount":             {handler: GetAccount},
	"getaccountaddress":      {handler: GetAccountAddress},
	"getaddressesbyaccount":  {handler: GetAddressesByAccount},
	"getbalance":             {handler: GetBalance},
	"getbestblockhash":       {handler: GetBestBlockHash},
	"getblockcount":          {handler: GetBlockCount},
	"getinfo":                {handlerWithChain: GetInfo},
	"getbalancetomaintain":   {handler: GetBalanceToMaintain},
	"getgenerate":            {handler: GetGenerate},
	"getmasterpubkey":        {handler: GetMasterPubkey},
	"getmultisigoutinfo":     {handlerWithChain: GetMultisigOutInfo},
	"getnewaddress":          {handler: GetNewAddress},
	"getrawchangeaddress":    {handler: GetRawChangeAddress},
	"getreceivedbyaccount":   {handler: GetReceivedByAccount},
	"getreceivedbyaddress":   {handler: GetReceivedByAddress},
	"getseed":                {handler: GetSeed, requireUnsafeOnMainNet: true},
	"getstakeinfo":           {handlerWithChain: GetStakeInfo},
	"getticketfee":           {handler: GetTicketFee},
	"getticketmaxprice":      {handler: GetTicketMaxPrice},
	"gettickets":             {handlerWithChain: GetTickets},
	"getticketvotebits":      {handler: GetTicketVoteBits},
	"getticketsvotebits":     {handler: GetTicketsVoteBits},
	"gettransaction":         {handler: GetTransaction},
	"getwalletfee":           {handler: GetWalletFee},
	"help":                   {handler: HelpNoChainRPC, handlerWithChain: HelpWithChainRPC},
	"importprivkey":          {handler: ImportPrivKey},
	"importscript":           {handlerWithChain: ImportScript},
	"keypoolrefill":          {handler: KeypoolRefill},
	"listaccounts":           {handler: ListAccounts},
	"listlockunspent":        {handler: ListLockUnspent},
	"listreceivedbyaccount":  {handler: ListReceivedByAccount},
	"listreceivedbyaddress":  {handler: ListReceivedByAddress},
	"listsinceblock":         {handlerWithChain: ListSinceBlock},
	"listscripts":            {handler: ListScripts},
	"listtransactions":       {handler: ListTransactions},
	"listunspent":            {handler: ListUnspent},
	"lockunspent":            {handler: LockUnspent},
	"purchaseticket":         {handler: PurchaseTicket},
	"sendfrom":               {handlerWithChain: SendFrom},
	"sendmany":               {handler: SendMany},
	"sendtoaddress":          {handler: SendToAddress},
	"sendtomultisig":         {handlerWithChain: SendToMultiSig},
	"sendtosstx":             {handlerWithChain: SendToSStx},
	"sendtossgen":            {handler: SendToSSGen},
	"sendtossrtx":            {handlerWithChain: SendToSSRtx},
	"setgenerate":            {handler: SetGenerate},
	"setbalancetomaintain":   {handler: SetBalanceToMaintain},
	"setticketfee":           {handler: SetTicketFee},
	"setticketmaxprice":      {handler: SetTicketMaxPrice},
	"setticketvotebits":      {handler: SetTicketVoteBits},
	"settxfee":               {handler: SetTxFee},
	"signmessage":            {handler: SignMessage},
	"signrawtransaction":     {handlerWithChain: SignRawTransaction},
	"signrawtransactions":    {handlerWithChain: SignRawTransactions},
	"redeemmultisigout":      {handlerWithChain: RedeemMultiSigOut},
	"redeemmultisigouts":     {handlerWithChain: RedeemMultiSigOuts},
	"ticketsforaddress":      {handler: TicketsForAddress},
	"validateaddress":        {handler: ValidateAddress},
	"verifymessage":          {handler: VerifyMessage},
	"walletlock":             {handler: WalletLock},
	"walletpassphrase":       {handler: WalletPassphrase},
	"walletpassphrasechange": {handler: WalletPassphraseChange},

	// Reference implementation methods (still unimplemented)
	"backupwallet":         {handler: Unimplemented, noHelp: true},
	"dumpwallet":           {handler: Unimplemented, noHelp: true},
	"getwalletinfo":        {handler: Unimplemented, noHelp: true},
	"importwallet":         {handler: Unimplemented, noHelp: true},
	"listaddressgroupings": {handler: Unimplemented, noHelp: true},

	// Reference methods which can't be implemented by dcrwallet due to
	// design decision differences
	"encryptwallet": {handler: Unsupported, noHelp: true},
	"move":          {handler: Unsupported, noHelp: true},
	"setaccount":    {handler: Unsupported, noHelp: true},

	// Extensions to the reference client JSON-RPC API
	"createnewaccount": {handler: CreateNewAccount},
	"getbestblock":     {handler: GetBestBlock},
	// This was an extension but the reference implementation added it as
	// well, but with a different API (no account parameter).  It's listed
	// here because it hasn't been update to use the reference
	// implemenation's API.
	"getunconfirmedbalance":   {handler: GetUnconfirmedBalance},
	"listaddresstransactions": {handler: ListAddressTransactions},
	"listalltransactions":     {handler: ListAllTransactions},
	"renameaccount":           {handler: RenameAccount},
	"walletislocked":          {handler: WalletIsLocked},
}

// Unimplemented handles an unimplemented RPC request with the
// appropiate error.
func Unimplemented(interface{}, *wallet.Wallet) (interface{}, error) {
	return nil, &dcrjson.RPCError{
		Code:    dcrjson.ErrRPCUnimplemented,
		Message: "Method unimplemented",
	}
}

// Unsupported handles a standard bitcoind RPC request which is
// unsupported by dcrwallet due to design differences.
func Unsupported(interface{}, *wallet.Wallet) (interface{}, error) {
	return nil, &dcrjson.RPCError{
		Code:    -1,
		Message: "Request unsupported by dcrwallet",
	}
}

// lazyHandler is a closure over a requestHandler or passthrough request with
// the RPC server's wallet and chain server variables as part of the closure
// context.
type lazyHandler func() (interface{}, *dcrjson.RPCError)

// lazyApplyHandler looks up the best request handler func for the method,
// returning a closure that will execute it with the (required) wallet and
// (optional) consensus RPC server.  If no handlers are found and the
// chainClient is not nil, the returned handler performs RPC passthrough.
func lazyApplyHandler(request *dcrjson.Request, w *wallet.Wallet, chainClient *chain.RPCClient, unsafeMainNet bool) lazyHandler {
	handlerData, ok := rpcHandlers[request.Method]
	if ok && handlerData.requireUnsafeOnMainNet &&
		w.ChainParams() == &chaincfg.MainNetParams && !unsafeMainNet {
		return func() (interface{}, *dcrjson.RPCError) {
			return nil, &ErrMainNetSafety
		}
	}
	if ok && handlerData.handlerWithChain != nil && w != nil && chainClient != nil {
		return func() (interface{}, *dcrjson.RPCError) {
			cmd, err := dcrjson.UnmarshalCmd(request)
			if err != nil {
				return nil, dcrjson.ErrRPCInvalidRequest
			}
			resp, err := handlerData.handlerWithChain(cmd, w, chainClient)
			if err != nil {
				return nil, jsonError(err)
			}
			return resp, nil
		}
	}
	if ok && handlerData.handler != nil && w != nil {
		return func() (interface{}, *dcrjson.RPCError) {
			cmd, err := dcrjson.UnmarshalCmd(request)
			if err != nil {
				return nil, dcrjson.ErrRPCInvalidRequest
			}
			resp, err := handlerData.handler(cmd, w)
			if err != nil {
				return nil, jsonError(err)
			}
			return resp, nil
		}
	}

	// Fallback to RPC passthrough
	return func() (interface{}, *dcrjson.RPCError) {
		if chainClient == nil {
			return nil, &dcrjson.RPCError{
				Code:    -1,
				Message: "Chain RPC is inactive",
			}
		}
		resp, err := chainClient.RawRequest(request.Method, request.Params)
		if err != nil {
			return nil, jsonError(err)
		}
		return &resp, nil
	}
}

// makeResponse makes the JSON-RPC response struct for the result and error
// returned by a requestHandler.  The returned response is not ready for
// marshaling and sending off to a client, but must be
func makeResponse(id, result interface{}, err error) dcrjson.Response {
	idPtr := idPointer(id)
	if err != nil {
		return dcrjson.Response{
			ID:    idPtr,
			Error: jsonError(err),
		}
	}
	resultBytes, err := json.Marshal(result)
	if err != nil {
		return dcrjson.Response{
			ID: idPtr,
			Error: &dcrjson.RPCError{
				Code:    dcrjson.ErrRPCInternal.Code,
				Message: "Unexpected error marshalling result",
			},
		}
	}
	return dcrjson.Response{
		ID:     idPtr,
		Result: json.RawMessage(resultBytes),
	}
}

// jsonError creates a JSON-RPC error from the Go error.
func jsonError(err error) *dcrjson.RPCError {
	if err == nil {
		return nil
	}

	code := dcrjson.ErrRPCWallet
	switch e := err.(type) {
	case dcrjson.RPCError:
		return &e
	case *dcrjson.RPCError:
		return e
	case DeserializationError:
		code = dcrjson.ErrRPCDeserialization
	case InvalidParameterError:
		code = dcrjson.ErrRPCInvalidParameter
	case ParseError:
		code = dcrjson.ErrRPCParse.Code
	case waddrmgr.ManagerError:
		switch e.ErrorCode {
		case waddrmgr.ErrWrongPassphrase:
			code = dcrjson.ErrRPCWalletPassphraseIncorrect
		}
	}
	return &dcrjson.RPCError{
		Code:    code,
		Message: err.Error(),
	}
}

// makeMultiSigScript is a helper function to combine common logic for
// AddMultiSig and CreateMultiSig.
// all error codes are rpc parse error here to match bitcoind which just throws
// a runtime exception. *sigh*.
func makeMultiSigScript(w *wallet.Wallet, keys []string,
	nRequired int) ([]byte, error) {
	keysesPrecious := make([]*dcrutil.AddressSecpPubKey, len(keys))

	// The address list will made up either of addreseses (pubkey hash), for
	// which we need to look up the keys in wallet, straight pubkeys, or a
	// mixture of the two.
	for i, a := range keys {
		// try to parse as pubkey address
		a, err := decodeAddress(a, w.ChainParams())
		if err != nil {
			return nil, err
		}

		switch addr := a.(type) {
		case *dcrutil.AddressSecpPubKey:
			keysesPrecious[i] = addr
		case *dcrutil.AddressPubKeyHash:
			ainfo, err := w.Manager.Address(addr)
			if err != nil {
				return nil, err
			}

			apkinfo := ainfo.(waddrmgr.ManagedPubKeyAddress)

			// This will be an addresspubkey
			a, err := decodeAddress(apkinfo.ExportPubKey(),
				w.ChainParams())
			if err != nil {
				return nil, err
			}

			apk := a.(*dcrutil.AddressSecpPubKey)
			keysesPrecious[i] = apk
		default:
			return nil, err
		}
	}

	return txscript.MultiSigScript(keysesPrecious, nRequired)
}

// AddMultiSigAddress handles an addmultisigaddress request by adding a
// multisig address to the given wallet.
func AddMultiSigAddress(icmd interface{}, w *wallet.Wallet, chainClient *chain.RPCClient) (interface{}, error) {
	cmd := icmd.(*dcrjson.AddMultisigAddressCmd)

	// If an account is specified, ensure that is the imported account.
	if cmd.Account != nil && *cmd.Account != waddrmgr.ImportedAddrAccountName {
		return nil, &ErrNotImportedAccount
	}

	script, err := makeMultiSigScript(w, cmd.Keys, cmd.NRequired)
	if err != nil {
		return nil, ParseError{err}
	}

	// Insert into the tx store.
	err = w.TxStore.InsertTxScript(script)
	if err != nil {
		return nil, err
	}

	// TODO(oga) blockstamp current block?
	bs := &waddrmgr.BlockStamp{
		Hash:   *w.ChainParams().GenesisHash,
		Height: 0,
	}

	addr, err := w.Manager.ImportScript(script, bs)
	if err != nil {
		return nil, err
	}

	err = chainClient.NotifyReceived([]dcrutil.Address{addr.Address()})
	if err != nil {
		return nil, err
	}

	return addr.Address().EncodeAddress(), nil
}

// Consolidate handles a consolidate request by returning attempting to compress
// as many inputs as given and then returning the txHash and error.
func Consolidate(icmd interface{}, w *wallet.Wallet) (interface{}, error) {
	cmd := icmd.(*dcrjson.ConsolidateCmd)

	account := uint32(waddrmgr.DefaultAccountNum)
	var err error
	if cmd.Account != nil {
		account, err = w.Manager.LookupAccount(*cmd.Account)
		if err != nil {
			return nil, err
		}
	}

	// TODO In the future this should take the optional account and
	// only consolidate UTXOs found within that account.
	txHash, err := w.Consolidate(cmd.Inputs, account)
	if err != nil {
		return nil, err
	}

	return txHash.String(), nil
}

// CreateMultiSig handles an createmultisig request by returning a
// multisig address for the given inputs.
func CreateMultiSig(icmd interface{}, w *wallet.Wallet) (interface{}, error) {
	cmd := icmd.(*dcrjson.CreateMultisigCmd)

	script, err := makeMultiSigScript(w, cmd.Keys, cmd.NRequired)
	if err != nil {
		return nil, ParseError{err}
	}

	address, err := dcrutil.NewAddressScriptHash(script, w.ChainParams())
	if err != nil {
		// above is a valid script, shouldn't happen.
		return nil, err
	}

	return dcrjson.CreateMultiSigResult{
		Address:      address.EncodeAddress(),
		RedeemScript: hex.EncodeToString(script),
	}, nil
}

// DumpPrivKey handles a dumpprivkey request with the private key
// for a single address, or an appropiate error if the wallet
// is locked.
func DumpPrivKey(icmd interface{}, w *wallet.Wallet) (interface{}, error) {
	cmd := icmd.(*dcrjson.DumpPrivKeyCmd)

	addr, err := decodeAddress(cmd.Address, w.ChainParams())
	if err != nil {
		return nil, err
	}

	key, err := w.DumpWIFPrivateKey(addr)
	if waddrmgr.IsError(err, waddrmgr.ErrLocked) {
		// Address was found, but the private key isn't
		// accessible.
		return nil, &ErrWalletUnlockNeeded
	}
	return key, err
}

// DumpWallet handles a dumpwallet request by returning  all private
// keys in a wallet, or an appropiate error if the wallet is locked.
// TODO: finish this to match bitcoind by writing the dump to a file.
func DumpWallet(icmd interface{}, w *wallet.Wallet) (interface{}, error) {
	keys, err := w.DumpPrivKeys()
	if waddrmgr.IsError(err, waddrmgr.ErrLocked) {
		return nil, &ErrWalletUnlockNeeded
	}

	return keys, err
}

// GetAddressesByAccount handles a getaddressesbyaccount request by returning
// all addresses for an account, or an error if the requested account does
// not exist.
func GetAddressesByAccount(icmd interface{}, w *wallet.Wallet) (interface{}, error) {
	cmd := icmd.(*dcrjson.GetAddressesByAccountCmd)

	account, err := w.Manager.LookupAccount(cmd.Account)
	if err != nil {
		return nil, err
	}

	var addrStrs []string
	err = w.Manager.ForEachAccountAddress(account,
		func(maddr waddrmgr.ManagedAddress) error {
			addrStrs = append(addrStrs, maddr.Address().EncodeAddress())
			return nil
		})
	return addrStrs, err
}

// GetBalance handles a getbalance request by returning the balance for an
// account (wallet), or an error if the requested account does not
// exist.
func GetBalance(icmd interface{}, w *wallet.Wallet) (interface{}, error) {
	cmd := icmd.(*dcrjson.GetBalanceCmd)

	var balance dcrutil.Amount
	var err error
	accountName := "*"
	if cmd.Account != nil {
		accountName = *cmd.Account
	}
	balType := wtxmgr.BFBalanceSpendable
	if cmd.BalanceType != nil {
		switch *cmd.BalanceType {
		case "spendable":
			balType = wtxmgr.BFBalanceSpendable
		case "locked":
			balType = wtxmgr.BFBalanceLockedStake
		case "all":
			balType = wtxmgr.BFBalanceAll
		case "fullscan":
			balType = wtxmgr.BFBalanceFullScan
		default:
			return nil, fmt.Errorf("unknown balance type '%v', please use "+
				"spendable, locked, all, or fullscan", *cmd.BalanceType)
		}
	}
	if accountName == "*" {
		balance, err = w.CalculateBalance(int32(*cmd.MinConf),
			balType)
	} else {
		var account uint32
		account, err = w.Manager.LookupAccount(accountName)
		if err != nil {
			return nil, err
		}

		// For individual accounts, we always want to use full scan.
		if balType == wtxmgr.BFBalanceSpendable {
			balType = wtxmgr.BFBalanceFullScan
		}

		bal, err := w.CalculateAccountBalance(account, int32(*cmd.MinConf),
			balType)
		if err != nil {
			return nil, err
		}
		balance = bal
	}
	if err != nil {
		return nil, err
	}
	return balance.ToCoin(), nil
}

// GetBestBlock handles a getbestblock request by returning a JSON object
// with the height and hash of the most recently processed block.
func GetBestBlock(icmd interface{}, w *wallet.Wallet) (interface{}, error) {
	blk := w.Manager.SyncedTo()
	result := &dcrjson.GetBestBlockResult{
		Hash:   blk.Hash.String(),
		Height: blk.Height,
	}
	return result, nil
}

// GetBestBlockHash handles a getbestblockhash request by returning the hash
// of the most recently processed block.
func GetBestBlockHash(icmd interface{}, w *wallet.Wallet) (interface{}, error) {
	blk := w.Manager.SyncedTo()
	return blk.Hash.String(), nil
}

// GetBlockCount handles a getblockcount request by returning the chain height
// of the most recently processed block.
func GetBlockCount(icmd interface{}, w *wallet.Wallet) (interface{}, error) {
	blk := w.Manager.SyncedTo()
	return blk.Height, nil
}

// GetInfo handles a getinfo request by returning the a structure containing
// information about the current state of dcrcwallet.
// exist.
func GetInfo(icmd interface{}, w *wallet.Wallet, chainClient *chain.RPCClient) (interface{}, error) {
	// Call down to dcrd for all of the information in this command known
	// by them.
	info, err := chainClient.GetInfo()
	if err != nil {
		return nil, err
	}

	bal, err := w.CalculateBalance(1, wtxmgr.BFBalanceSpendable)
	if err != nil {
		return nil, err
	}

	// TODO(davec): This should probably have a database version as opposed
	// to using the manager version.
	info.WalletVersion = int32(waddrmgr.LatestMgrVersion)
<<<<<<< HEAD
	info.Balance = bal.ToCoin()
	info.KeypoolOldest = time.Now().Unix()
	info.KeypoolSize = 0
	info.PaytxFee = w.FeeIncrement().ToCoin()
=======
	info.Balance = bal.ToBTC()
	info.PaytxFee = w.RelayFee().ToBTC()
>>>>>>> fcccae3d
	// We don't set the following since they don't make much sense in the
	// wallet architecture:
	//  - unlocked_until
	//  - errors

	return info, nil
}

func decodeAddress(s string, params *chaincfg.Params) (dcrutil.Address, error) {
	// Secp256k1 pubkey as a string, handle differently.
	if len(s) == 66 || len(s) == 130 {
		pubKeyBytes, err := hex.DecodeString(s)
		if err != nil {
			return nil, err
		}
		pubKeyAddr, err := dcrutil.NewAddressSecpPubKey(pubKeyBytes,
			params)
		if err != nil {
			return nil, err
		}

		return pubKeyAddr, nil
	}

	addr, err := dcrutil.DecodeAddress(s, params)
	if err != nil {
		msg := fmt.Sprintf("Invalid address %q: decode failed with %#q", s, err)
		return nil, &dcrjson.RPCError{
			Code:    dcrjson.ErrRPCInvalidAddressOrKey,
			Message: msg,
		}
	}
	if !addr.IsForNet(params) {
		msg := fmt.Sprintf("Invalid address %q: not intended for use on %s",
			addr, params.Name)
		return nil, &dcrjson.RPCError{
			Code:    dcrjson.ErrRPCInvalidAddressOrKey,
			Message: msg,
		}
	}
	return addr, nil
}

// GetAccount handles a getaccount request by returning the account name
// associated with a single address.
func GetAccount(icmd interface{}, w *wallet.Wallet) (interface{}, error) {
	cmd := icmd.(*dcrjson.GetAccountCmd)

	addr, err := decodeAddress(cmd.Address, w.ChainParams())
	if err != nil {
		return nil, err
	}

	// Fetch the associated account
	account, err := w.Manager.AddrAccount(addr)
	if err != nil {
		return nil, &ErrAddressNotInWallet
	}

	acctName, err := w.Manager.AccountName(account)
	if err != nil {
		return nil, &ErrAccountNameNotFound
	}
	return acctName, nil
}

// GetAccountAddress handles a getaccountaddress by returning the most
// recently-created chained address that has not yet been used (does not yet
// appear in the blockchain, or any tx that has arrived in the dcrd mempool).
// If the most recently-requested address has been used, a new address (the
// next chained address in the keypool) is used.  This can fail if the keypool
// runs out (and will return dcrjson.ErrRPCWalletKeypoolRanOut if that happens).
func GetAccountAddress(icmd interface{}, w *wallet.Wallet) (interface{}, error) {
	cmd := icmd.(*dcrjson.GetAccountAddressCmd)

	account, err := w.Manager.LookupAccount(cmd.Account)
	if err != nil {
		return nil, err
	}
	addr, err := w.CurrentAddress(account)
	if err != nil {
		return nil, err
	}

	return addr.EncodeAddress(), err
}

// GetUnconfirmedBalance handles a getunconfirmedbalance extension request
// by returning the current unconfirmed balance of an account.
func GetUnconfirmedBalance(icmd interface{}, w *wallet.Wallet) (interface{}, error) {
	cmd := icmd.(*dcrjson.GetUnconfirmedBalanceCmd)

	acctName := "default"
	if cmd.Account != nil {
		acctName = *cmd.Account
	}
	account, err := w.Manager.LookupAccount(acctName)
	if err != nil {
		return nil, err
	}
	bals, err := w.CalculateAccountBalances(account, 1)
	if err != nil {
		return nil, err
	}

	return (bals.Total - bals.Spendable).ToCoin(), nil
}

// ImportPrivKey handles an importprivkey request by parsing
// a WIF-encoded private key and adding it to an account.
func ImportPrivKey(icmd interface{}, w *wallet.Wallet) (interface{}, error) {
	cmd := icmd.(*dcrjson.ImportPrivKeyCmd)

	// Ensure that private keys are only imported to the correct account.
	//
	// Yes, Label is the account name.
	if cmd.Label != nil && *cmd.Label != waddrmgr.ImportedAddrAccountName {
		return nil, &ErrNotImportedAccount
	}

	wif, err := dcrutil.DecodeWIF(cmd.PrivKey)
	if err != nil {
		return nil, &dcrjson.RPCError{
			Code:    dcrjson.ErrRPCInvalidAddressOrKey,
			Message: "WIF decode failed: " + err.Error(),
		}
	}
	if !wif.IsForNet(w.ChainParams()) {
		return nil, &dcrjson.RPCError{
			Code:    dcrjson.ErrRPCInvalidAddressOrKey,
			Message: "Key is not intended for " + w.ChainParams().Name,
		}
	}

	// Import the private key, handling any errors.
	_, err = w.ImportPrivateKey(wif, nil, *cmd.Rescan)
	switch {
	case waddrmgr.IsError(err, waddrmgr.ErrDuplicateAddress):
		// Do not return duplicate key errors to the client.
		return nil, nil
	case waddrmgr.IsError(err, waddrmgr.ErrLocked):
		return nil, &ErrWalletUnlockNeeded
	}

	return nil, err
}

// ImportScript imports a redeem script for a P2SH output.
func ImportScript(icmd interface{}, w *wallet.Wallet, chainClient *chain.RPCClient) (interface{}, error) {
	cmd := icmd.(*dcrjson.ImportScriptCmd)
	rs, err := hex.DecodeString(cmd.Hex)
	if err != nil {
		return nil, err
	}

	if len(rs) == 0 {
		return nil, fmt.Errorf("passed empty script")
	}

	err = w.TxStore.InsertTxScript(rs)
	if err != nil {
		return nil, err
	}

	// Get current block's height and hash.
	bs, err := chainClient.BlockStamp()
	if err != nil {
		return nil, err
	}
	mscriptaddr, err := w.Manager.ImportScript(rs, bs)
	if err != nil {
		switch {
		// Don't care if it's already there.
		case waddrmgr.IsError(err, waddrmgr.ErrDuplicateAddress):
			return nil, err
		case waddrmgr.IsError(err, waddrmgr.ErrLocked):
			log.Debugf("failed to attempt script importation " +
				"of incoming tx because addrmgr was locked")
			return nil, err
		default:
			return nil, err
		}
	} else {
		// This is the first time seeing this script address
		// belongs to us, so do a rescan and see if there are
		// any other outputs to this address.
		job := &wallet.RescanJob{
			Addrs:     []dcrutil.Address{mscriptaddr.Address()},
			OutPoints: nil,
			BlockStamp: waddrmgr.BlockStamp{
				0,
				*w.ChainParams().GenesisHash,
			},
		}

		// Submit rescan job and log when the import has completed.
		// Do not block on finishing the rescan.  The rescan success
		// or failure is logged elsewhere, and the channel is not
		// required to be read, so discard the return value.
		_ = w.SubmitRescan(job)

		log.Infof("Redeem script hash %x (address %v) successfully added.",
			mscriptaddr.Address().ScriptAddress(),
			mscriptaddr.Address().EncodeAddress())
	}

	return nil, nil
}

// KeypoolRefill handles the keypoolrefill command. Since we handle the keypool
// automatically this does nothing since refilling is never manually required.
func KeypoolRefill(icmd interface{}, w *wallet.Wallet) (interface{}, error) {
	return nil, nil
}

// CreateNewAccount handles a createnewaccount request by creating and
// returning a new account. If the last account has no transaction history
// as per BIP 0044 a new account cannot be created so an error will be returned.
func CreateNewAccount(icmd interface{}, w *wallet.Wallet) (interface{}, error) {
	cmd := icmd.(*dcrjson.CreateNewAccountCmd)

	// The wildcard * is reserved by the rpc server with the special meaning
	// of "all accounts", so disallow naming accounts to this string.
	if cmd.Account == "*" {
		return nil, &ErrReservedAccountName
	}

	// Check that we are within the maximum allowed non-empty accounts limit.
	account, err := w.Manager.LastAccount()
	if err != nil {
		return nil, err
	}
	if account > maxEmptyAccounts {
		used, err := w.AccountUsed(account)
		if err != nil {
			return nil, err
		}
		if !used {
			return nil, errors.New("cannot create account: " +
				"previous account has no transaction history")
		}
	}

	_, err = w.NextAccount(cmd.Account)
	if waddrmgr.IsError(err, waddrmgr.ErrLocked) {
		return nil, &dcrjson.RPCError{
			Code: dcrjson.ErrRPCWalletUnlockNeeded,
			Message: "Creating an account requires the wallet to be unlocked. " +
				"Enter the wallet passphrase with walletpassphrase to unlock",
		}
	}
	return nil, err
}

// RenameAccount handles a renameaccount request by renaming an account.
// If the account does not exist an appropiate error will be returned.
func RenameAccount(icmd interface{}, w *wallet.Wallet) (interface{}, error) {
	cmd := icmd.(*dcrjson.RenameAccountCmd)

	// The wildcard * is reserved by the rpc server with the special meaning
	// of "all accounts", so disallow naming accounts to this string.
	if cmd.NewAccount == "*" {
		return nil, &ErrReservedAccountName
	}

	// Check that given account exists
	account, err := w.Manager.LookupAccount(cmd.OldAccount)
	if err != nil {
		return nil, err
	}
	return nil, w.RenameAccount(account, cmd.NewAccount)
}

// GetMultisigOutInfo displays information about a given multisignature
// output.
func GetMultisigOutInfo(icmd interface{}, w *wallet.Wallet, chainClient *chain.RPCClient) (interface{}, error) {
	cmd := icmd.(*dcrjson.GetMultisigOutInfoCmd)

	hash, err := chainhash.NewHashFromStr(cmd.Hash)
	if err != nil {
		return nil, err
	}

	// Multisig outs are always in TxTreeRegular.
	op := &wire.OutPoint{*hash, cmd.Index, dcrutil.TxTreeRegular}
	mso, err := w.TxStore.GetMultisigOutput(op)
	if err != nil {
		return nil, err
	}

	scriptAddr, err := dcrutil.NewAddressScriptHashFromHash(mso.ScriptHash[:],
		w.ChainParams())
	if err != nil {
		return nil, err
	}

	redeemScript, err := w.TxStore.GetTxScript(mso.ScriptHash[:])
	if err != nil {
		return nil, err
	}
	// Couldn't find it, look in the manager too.
	if redeemScript == nil {
		address, err := w.Manager.Address(scriptAddr)
		if err != nil {
			return nil, err
		}
		sa, ok := address.(waddrmgr.ManagedScriptAddress)
		if !ok {
			return nil, errors.New("address is not a script" +
				" address")
		}

		redeemScript, err = sa.Script()
		if err != nil {
			return nil, err
		}
	}

	// Get the list of pubkeys required to sign.
	var pubkeys []string
	_, pubkeyAddrs, _, err := txscript.ExtractPkScriptAddrs(
		txscript.DefaultScriptVersion, redeemScript, w.ChainParams())
	if err != nil {
		return nil, err
	}
	for _, pka := range pubkeyAddrs {
		pubkeys = append(pubkeys, hex.EncodeToString(pka.ScriptAddress()))
	}

	return dcrjson.GetMultisigOutInfoResult{
		Address:      scriptAddr.EncodeAddress(),
		RedeemScript: hex.EncodeToString(redeemScript),
		M:            mso.M,
		N:            mso.N,
		Pubkeys:      pubkeys,
		TxHash:       mso.TxHash.String(),
		BlockHeight:  mso.BlockHeight,
		BlockHash:    mso.BlockHash.String(),
		Spent:        mso.Spent,
		SpentBy:      mso.SpentBy.String(),
		SpentByIndex: mso.SpentByIndex,
		Amount:       mso.Amount.ToCoin(),
	}, nil
}

// GetNewAddress handles a getnewaddress request by returning a new
// address for an account.  If the account does not exist an appropiate
// error is returned.
// TODO: Follow BIP 0044 and warn if number of unused addresses exceeds
// the gap limit.
func GetNewAddress(icmd interface{}, w *wallet.Wallet) (interface{}, error) {
	cmd := icmd.(*dcrjson.GetNewAddressCmd)

	acctName := "default"
	if cmd.Account != nil {
		acctName = *cmd.Account
	}
	account, err := w.Manager.LookupAccount(acctName)
	if err != nil {
		return nil, err
	}

	var addr dcrutil.Address
	if acctName == "default" {
		addr, err = w.GetNewAddressExternal()
		if err != nil {
			return nil, err
		}
	} else {
		addr, err = w.NewAddress(account)
		if err != nil {
			return nil, err
		}
	}

	if *cmd.Verbose {
		toReturn := make(map[string]string)
		toReturn["address"] = addr.EncodeAddress()

		ainfo, err := w.Manager.Address(addr)
		if err != nil {
			return nil, err
		}

		apkinfo := ainfo.(waddrmgr.ManagedPubKeyAddress)

		// This will be an addresspubkey.
		a, err := decodeAddress(apkinfo.ExportPubKey(),
			w.ChainParams())
		if err != nil {
			return nil, err
		}
		apk := a.(*dcrutil.AddressSecpPubKey)
		toReturn["pubkey"] = apk.String()

		// Return the new payment address string along with the pubkey.
		return toReturn, nil
	}

	return addr.EncodeAddress(), nil
}

// GetRawChangeAddress handles a getrawchangeaddress request by creating
// and returning a new change address for an account.
//
// Note: bitcoind allows specifying the account as an optional parameter,
// but ignores the parameter.
func GetRawChangeAddress(icmd interface{}, w *wallet.Wallet) (interface{}, error) {
	cmd := icmd.(*dcrjson.GetRawChangeAddressCmd)

	acctName := "default"
	if cmd.Account != nil {
		acctName = *cmd.Account
	}
	account, err := w.Manager.LookupAccount(acctName)
	if err != nil {
		return nil, err
	}

	// Use the address pool for the default or imported accounts.
	var addr dcrutil.Address
	if account == waddrmgr.DefaultAccountNum ||
		account == waddrmgr.ImportedAddrAccount {
		addr, err = w.GetNewAddressInternal()
	} else {
		addr, err = w.NewChangeAddress(account)
	}
	if err != nil {
		return nil, err
	}

	// Return the new payment address string.
	return addr.EncodeAddress(), nil
}

// GetReceivedByAccount handles a getreceivedbyaccount request by returning
// the total amount received by addresses of an account.
func GetReceivedByAccount(icmd interface{}, w *wallet.Wallet) (interface{}, error) {
	cmd := icmd.(*dcrjson.GetReceivedByAccountCmd)

	account, err := w.Manager.LookupAccount(cmd.Account)
	if err != nil {
		return nil, err
	}

	bal, _, err := w.TotalReceivedForAccount(account, int32(*cmd.MinConf))
	if err != nil {
		return nil, err
	}

	return bal.ToCoin(), nil
}

// GetReceivedByAddress handles a getreceivedbyaddress request by returning
// the total amount received by a single address.
func GetReceivedByAddress(icmd interface{}, w *wallet.Wallet) (interface{}, error) {
	cmd := icmd.(*dcrjson.GetReceivedByAddressCmd)

	addr, err := decodeAddress(cmd.Address, w.ChainParams())
	if err != nil {
		return nil, err
	}
	total, err := w.TotalReceivedForAddr(addr, int32(*cmd.MinConf))
	if err != nil {
		return nil, err
	}

	return total.ToCoin(), nil
}

// GetBalanceToMaintain handles a getbalancetomaintain request by returning the wallet
// balancetomaintain as a float64.
func GetBalanceToMaintain(icmd interface{}, w *wallet.Wallet) (interface{}, error) {
	balance := w.BalanceToMaintain().ToCoin()
	return balance, nil
}

// GetMasterPubkey handles a getmasterpubkey request by returning the wallet
// master pubkey encoded as a string.
func GetMasterPubkey(icmd interface{}, w *wallet.Wallet) (interface{}, error) {
	pkString, err := w.Manager.GetMasterPubkey()
	if err != nil {
		return nil, err
	}

	return pkString, nil
}

// GetSeed handles a getseed request by returning the wallet seed encoded as
// a string.
func GetSeed(icmd interface{}, w *wallet.Wallet) (interface{}, error) {
	seedStr, err := w.Manager.GetSeed()
	if err != nil {
		return nil, err
	}

	return seedStr, nil
}

// hashInPointerSlice returns whether a hash exists in a slice of hash pointers
// or not.
func hashInPointerSlice(h chainhash.Hash, list []*chainhash.Hash) bool {
	for _, hash := range list {
		if h == *hash {
			return true
		}
	}

	return false
}

// GetStakeInfo gets a large amounts of information about the stake environment
// and a number of statistics about local staking in the wallet. These are
// better explained one-by-one:
//
//     PoolSize         uint32   Number of live tickets in the ticket pool
//     Difficulty       int64    Current stake difficulty
//     AllMempoolTix    uint32   Number of tickets currently in the mempool
//     OwnMempoolTix    uint32   Number of tickets in mempool that are from
//                                 this wallet
//     Immature         uint32   Number of tickets from this wallet that are in the
//                              blockchain but which are not yet mature
//     Live             uint32   Number of mature, active tickets owned by this
//                              wallet
//     ProportionLive   float64  (Live / PoolSize)
//     Voted            uint32   Number of votes cast by this wallet
//     TotalSubsidy     int64    Total amount of coins earned by stake mining
//     Missed           uint32   Number of missed tickets (failing to vote or
//                              expired)
//     ProportionMissed float64  (Missed / (Missed + Voted))
//     Revoked          uint32   Number of missed tickets that were missed and
//                              then revoked
//
// Getting this information is extremely costly as in involves a massive
// number of chain server calls.
func GetStakeInfo(icmd interface{}, w *wallet.Wallet, chainClient *chain.RPCClient) (interface{}, error) {
	// Check to ensure both the wallet and the blockchain are synced.
	// Return a failure if the wallet is currently processing a new
	// block and is not yet synced.
	bs := w.Manager.SyncedTo()
	chainBest, chainHeight, err := chainClient.GetBestBlock()
	if err != nil {
		return nil, err
	}
	if !bs.Hash.IsEqual(chainBest) && (int32(chainHeight) != bs.Height) {
		return nil, fmt.Errorf("the wallet is currently syncing to " +
			"the best block, please try again later")
	}

	// Load all transaction hash data about stake transactions from the
	// stake manager.
	localTickets, err := w.StakeMgr.DumpSStxHashes()
	if err != nil {
		return nil, err
	}
	localVotes, err := w.StakeMgr.DumpSSGenHashes()
	if err != nil {
		return nil, err
	}
	revokedTickets, err := w.StakeMgr.DumpSSRtxTickets()
	if err != nil {
		return nil, err
	}

	// Get the poolsize estimate from the current best block.
	// The correct poolsize would be the pool size to be mined
	// into the next block, which takes into account maturing
	// stake tickets, voters, and expiring tickets. There
	// currently isn't a way to get this from the RPC, so
	// just use the current block pool size as a "good
	// enough" estimate for now.
	bestBlock, err := chainClient.GetBlock(&bs.Hash)
	if err != nil {
		return nil, err
	}
	poolSize := bestBlock.MsgBlock().Header.PoolSize

	// Get the current difficulty.
	stakeDiff := w.GetStakeDifficulty().StakeDifficulty

	// Fetch all transactions from the mempool, and store only the
	// the ticket hashes for transactions that are tickets. Then see
	// how many of these mempool tickets also belong to the wallet.
	allMempoolTickets, err := chainClient.GetRawMempool(dcrjson.GRMTickets)
	if err != nil {
		return nil, err
	}
	var localTicketsInMempool []*chainhash.Hash
	for i := range localTickets {
		if hashInPointerSlice(localTickets[i], allMempoolTickets) {
			localTicketsInMempool = append(localTicketsInMempool,
				&localTickets[i])
		}
	}

	// Access the tickets the wallet owns against the chain server
	// and see how many exist in the blockchain and how many are
	// immature. The speed this up a little, cheaper ExistsLiveTicket
	// calls are first used to determine which tickets are actually
	// mature. These tickets are cached. Possibly immature tickets
	// are then determined by checking against this list and
	// assembling a maybeImmature list. All transactions in the
	// maybeImmature list are pulled and their height checked.
	// If they aren't in the blockchain, they are skipped, in they
	// are in the blockchain and are immature, they are not included
	// in the immature number of tickets.
	//
	// It's not immediately clear why to use this over gettickets.
	// GetTickets will only return tickets which are directly held
	// by this wallet's public keys and excludes things like P2SH
	// scripts that stake pools use. Doing it this way will give
	// more accurate results.
	var maybeImmature []*chainhash.Hash
	liveTicketNum := 0
	immatureTicketNum := 0
	localTicketPtrs := make([]*chainhash.Hash, len(localTickets))
	for i := range localTickets {
		localTicketPtrs[i] = &localTickets[i]
	}

	// Check the live ticket pool for the presense of tickets.
	existsBitSetBStr, err := chainClient.ExistsLiveTickets(localTicketPtrs)
	if err != nil {
		return nil, fmt.Errorf("Failed to find assess whether tickets "+
			"were in live buckets when generating stake info (err %s)",
			err.Error())
	}
	existsBitSetB, err := hex.DecodeString(existsBitSetBStr)
	if err != nil {
		return nil, fmt.Errorf("Failed to decode response for whether tickets "+
			"were in live buckets when generating stake info (err %s)",
			err.Error())
	}
	existsBitSet := bitset.Bytes(existsBitSetB)
	for i := range localTickets {
		if existsBitSet.Get(i) {
			liveTicketNum++
		} else {
			maybeImmature = append(maybeImmature, &localTickets[i])
		}
	}

	curHeight := int64(bs.Height)
	ticketMaturity := int64(w.ChainParams().TicketMaturity)
	for _, ticketHash := range maybeImmature {
		// Skip tickets that aren't in the blockchain.
		if hashInPointerSlice(*ticketHash, localTicketsInMempool) {
			continue
		}

		txResult, err := w.TxStore.TxDetails(ticketHash)
		if err != nil || txResult == nil {
			log.Tracef("Failed to find ticket in blockchain while generating "+
				"stake info (hash %v, err %s)", ticketHash, err)
			continue
		}

		immature := (txResult.Block.Height != -1) &&
			(curHeight-int64(txResult.Block.Height) < ticketMaturity)
		if immature {
			immatureTicketNum++
		}
	}

	// Get all the missed tickets from mainnet and determine how many
	// from this wallet are still missed. Add the number of revoked
	// tickets to this sum as well.
	missedNum := 0
	missedOnChain, err := chainClient.MissedTickets()
	if err != nil {
		return nil, err
	}
	for i := range localTickets {
		if hashInPointerSlice(localTickets[i], missedOnChain) {
			missedNum++
		}
	}
	missedNum += len(revokedTickets)

	// Get all the subsidy for votes cast by this wallet so far
	// by accessing the votes directly from the daemon blockchain.
	votesNum := 0
	totalSubsidy := dcrutil.Amount(0)
	for i := range localVotes {
		msgTx, err := w.TxStore.Tx(&localVotes[i])
		if err != nil || msgTx == nil {
			log.Tracef("Failed to find vote in blockchain while generating "+
				"stake info (hash %v, err %s)", localVotes[i], err)
			continue
		}

		votesNum++
		totalSubsidy += dcrutil.Amount(msgTx.TxIn[0].ValueIn)
	}

	// Bring it all together.
	proportionLive := float64(0.0)
	if float64(poolSize) > 0.0 {
		proportionLive = float64(liveTicketNum) / float64(poolSize)
	}
	proportionMissed := float64(0.0)
	if (float64(poolSize) + float64(missedNum)) > 0.0 {
		proportionMissed = float64(missedNum) /
			(float64(poolSize) + float64(missedNum))
	}
	resp := &dcrjson.GetStakeInfoResult{
		PoolSize:         poolSize,
		Difficulty:       dcrutil.Amount(stakeDiff).ToCoin(),
		AllMempoolTix:    uint32(len(allMempoolTickets)),
		OwnMempoolTix:    uint32(len(localTicketsInMempool)),
		Immature:         uint32(immatureTicketNum),
		Live:             uint32(liveTicketNum),
		ProportionLive:   proportionLive,
		Voted:            uint32(votesNum),
		TotalSubsidy:     totalSubsidy.ToCoin(),
		Missed:           uint32(missedNum),
		ProportionMissed: proportionMissed,
		Revoked:          uint32(len(revokedTickets)),
	}

	return resp, nil
}

// GetTicketFee gets the currently set price per kb for tickets
func GetTicketFee(icmd interface{}, w *wallet.Wallet) (interface{}, error) {
	return w.TicketFeeIncrement().ToCoin(), nil
}

// GetTicketMaxPrice gets the maximum price the user is willing to pay for a
// ticket.
func GetTicketMaxPrice(icmd interface{}, w *wallet.Wallet) (interface{}, error) {
	return w.GetTicketMaxPrice().ToCoin(), nil
}

// hashInSlice returns whether a hash exists in a slice or not.
func hashInSlice(h chainhash.Hash, list []chainhash.Hash) bool {
	for _, hash := range list {
		if h == hash {
			return true
		}
	}

	return false
}

// GetTickets handles a gettickets request by returning the hashes of the tickets
// currently owned by wallet, encoded as strings.
func GetTickets(icmd interface{}, w *wallet.Wallet, chainClient *chain.RPCClient) (interface{}, error) {
	cmd := icmd.(*dcrjson.GetTicketsCmd)
	blk := w.Manager.SyncedTo()

	// UnspentTickets collects all the tickets that pay out to a
	// public key hash for a public key owned by this wallet.
	tickets, err := w.TxStore.UnspentTickets(blk.Height, cmd.IncludeImmature)
	if err != nil {
		return nil, err
	}

	// Access the stake manager and see if there are any extra tickets
	// there. Likely they were either pruned because they failed to get
	// into the blockchain or they are P2SH for some script we own.
	var extraTickets []chainhash.Hash
	stakeMgrTickets, err := w.StakeMgr.DumpSStxHashes()
	if err != nil {
		return nil, err
	}
	for _, h := range stakeMgrTickets {
		if !hashInSlice(h, tickets) {
			extraTickets = append(extraTickets, h)
		}
	}
	for _, h := range extraTickets {
		// Get the raw transaction information from daemon and add
		// any relevant tickets. The ticket output is always the
		// zeroeth output.
		spent, err := chainClient.GetTxOut(&h, 0, true)
		if err != nil {
			continue
		}
		// This returns nil if the output is spent.
		if spent == nil {
			continue
		}

		ticketTx, err := chainClient.GetRawTransactionVerbose(&h)
		if err != nil {
			continue
		}

		txHeight := ticketTx.BlockHeight
		unconfirmed := (txHeight == 0)
		immature := (blk.Height-int32(txHeight) <
			int32(w.ChainParams().TicketMaturity))
		if cmd.IncludeImmature {
			tickets = append(tickets, h)
		} else {
			if !(unconfirmed || immature) {
				tickets = append(tickets, h)
			}
		}
	}

	// Compose a slice of strings to return.
	ticketsStr := make([]string, len(tickets), len(tickets))
	for i, ticket := range tickets {
		ticketsStr[i] = ticket.String()
	}

	return &dcrjson.GetTicketsResult{ticketsStr}, nil
}

// GetTicketVoteBits fetches the per-ticket voteBits for a given ticket from
// a ticket hash. If the voteBits are unset, it returns the default voteBits.
// Otherwise, it returns the voteBits it finds. Missing tickets return an
// error.
func GetTicketVoteBits(icmd interface{}, w *wallet.Wallet) (interface{}, error) {
	cmd := icmd.(*dcrjson.GetTicketVoteBitsCmd)
	ticket, err := chainhash.NewHashFromStr(cmd.TxHash)
	if err != nil {
		return nil, err
	}

	set, voteBits, err := w.StakeMgr.SStxVoteBits(ticket)
	if err != nil {
		return nil, err
	}
	if !set {
		return &dcrjson.GetTicketVoteBitsResult{
			dcrjson.VoteBitsData{
				VoteBits:    w.VoteBits,
				VoteBitsExt: "",
			},
		}, nil
	}

	return &dcrjson.GetTicketVoteBitsResult{
		dcrjson.VoteBitsData{
			VoteBits:    voteBits,
			VoteBitsExt: "",
		},
	}, nil
}

// GetTicketsVoteBits fetches the per-ticket voteBits for a given array of ticket
// hashes. If the voteBits are unset, it returns the default voteBits.
// Otherwise, it returns the voteBits it finds. Missing tickets return an
// error.
func GetTicketsVoteBits(icmd interface{}, w *wallet.Wallet) (interface{}, error) {
	cmd := icmd.(*dcrjson.GetTicketsVoteBitsCmd)
	ticketsLen := len(cmd.TxHashes)
	ticketHashes := make([]*chainhash.Hash, 0, ticketsLen)
	for _, thStr := range cmd.TxHashes {
		h, err := chainhash.NewHashFromStr(thStr)
		if err != nil {
			return nil, err
		}
		ticketHashes = append(ticketHashes, h)
	}

	voteBitsData := make([]dcrjson.VoteBitsData, 0, ticketsLen)
	for _, th := range ticketHashes {
		set, voteBits, err := w.StakeMgr.SStxVoteBits(th)
		if err != nil {
			return nil, err
		}
		var vbr dcrjson.VoteBitsData
		if !set {
			vbr.VoteBits = w.VoteBits
			vbr.VoteBitsExt = ""
		} else {
			vbr.VoteBits = voteBits
			vbr.VoteBitsExt = ""
		}
		voteBitsData = append(voteBitsData, vbr)
	}

	return &dcrjson.GetTicketsVoteBitsResult{VoteBitsList: voteBitsData}, nil
}

// GetTransaction handles a gettransaction request by returning details about
// a single transaction saved by wallet.
func GetTransaction(icmd interface{}, w *wallet.Wallet) (interface{}, error) {
	cmd := icmd.(*dcrjson.GetTransactionCmd)

	txSha, err := chainhash.NewHashFromStr(cmd.Txid)
	if err != nil {
		return nil, &dcrjson.RPCError{
			Code:    dcrjson.ErrRPCDecodeHexString,
			Message: "Transaction hash string decode failed: " + err.Error(),
		}
	}

	details, err := w.TxStore.TxDetails(txSha)
	if err != nil {
		return nil, err
	}
	if details == nil {
		return nil, &ErrNoTransactionInfo
	}

	syncBlock := w.Manager.SyncedTo()

	// TODO: The serialized transaction is already in the DB, so
	// reserializing can be avoided here.
	var txBuf bytes.Buffer
	txBuf.Grow(details.MsgTx.SerializeSize())
	err = details.MsgTx.Serialize(&txBuf)
	if err != nil {
		return nil, err
	}

	// TODO: Add a "generated" field to this result type.  "generated":true
	// is only added if the transaction is a coinbase.
	ret := dcrjson.GetTransactionResult{
		TxID:            cmd.Txid,
		Hex:             hex.EncodeToString(txBuf.Bytes()),
		Time:            details.Received.Unix(),
		TimeReceived:    details.Received.Unix(),
		WalletConflicts: []string{}, // Not saved
		//Generated:     blockchain.IsCoinBaseTx(&details.MsgTx),
	}

	if details.Block.Height != -1 {
		ret.BlockHash = details.Block.Hash.String()
		ret.BlockTime = details.Block.Time.Unix()
		ret.Confirmations = int64(confirms(details.Block.Height,
			syncBlock.Height))
	}

	var (
		debitTotal  dcrutil.Amount
		creditTotal dcrutil.Amount // Excludes change
		fee         dcrutil.Amount
		feeF64      float64
	)
	for _, deb := range details.Debits {
		debitTotal += deb.Amount
	}
	for _, cred := range details.Credits {
		if !cred.Change {
			creditTotal += cred.Amount
		}
	}
	// Fee can only be determined if every input is a debit.
	if len(details.Debits) == len(details.MsgTx.TxIn) {
		var outputTotal dcrutil.Amount
		for _, output := range details.MsgTx.TxOut {
			outputTotal += dcrutil.Amount(output.Value)
		}
		fee = debitTotal - outputTotal
		feeF64 = fee.ToCoin()
	}

	if len(details.Debits) == 0 {
		// Credits must be set later, but since we know the full length
		// of the details slice, allocate it with the correct cap.
		ret.Details = make([]dcrjson.GetTransactionDetailsResult, 0,
			len(details.Credits))
	} else {
		ret.Details = make([]dcrjson.GetTransactionDetailsResult, 1,
			len(details.Credits)+1)

		ret.Details[0] = dcrjson.GetTransactionDetailsResult{
			// Fields left zeroed:
			//   InvolvesWatchOnly
			//   Account
			//   Address
			//   Vout
			//
			// TODO(jrick): Address and Vout should always be set,
			// but we're doing the wrong thing here by not matching
			// core.  Instead, gettransaction should only be adding
			// details for transaction outputs, just like
			// listtransactions (but using the short result format).
			Category: "send",
			Amount:   (-debitTotal).ToCoin(), // negative since it is a send
			Fee:      &feeF64,
		}
		ret.Fee = feeF64
	}

	credCat := wallet.RecvCategory(details, syncBlock.Height,
		w.ChainParams()).String()
	for _, cred := range details.Credits {
		// Change is ignored.
		if cred.Change {
			continue
		}

		var address string
		var accountName string
		_, addrs, _, err := txscript.ExtractPkScriptAddrs(
			details.MsgTx.TxOut[cred.Index].Version,
			details.MsgTx.TxOut[cred.Index].PkScript,
			w.ChainParams())
		if err == nil && len(addrs) == 1 {
			addr := addrs[0]
			address = addr.EncodeAddress()
			account, err := w.Manager.AddrAccount(addr)
			if err == nil {
				accountName, err = w.Manager.AccountName(account)
				if err != nil {
					accountName = ""
				}
			}
		}

		ret.Details = append(ret.Details, dcrjson.GetTransactionDetailsResult{
			// Fields left zeroed:
			//   InvolvesWatchOnly
			//   Fee
			Account:  accountName,
			Address:  address,
			Category: credCat,
			Amount:   cred.Amount.ToCoin(),
			Vout:     cred.Index,
		})
	}

	ret.Amount = creditTotal.ToCoin()
	return ret, nil
}

// GetWalletFee returns the currently set tx fee for the requested wallet
func GetWalletFee(icmd interface{}, w *wallet.Wallet) (interface{}, error) {
	return w.FeeIncrement(), nil
}

// These generators create the following global variables in this package:
//
//   var localeHelpDescs map[string]func() map[string]string
//   var requestUsages string
//
// localeHelpDescs maps from locale strings (e.g. "en_US") to a function that
// builds a map of help texts for each RPC server method.  This prevents help
// text maps for every locale map from being rooted and created during init.
// Instead, the appropiate function is looked up when help text is first needed
// using the current locale and saved to the global below for futher reuse.
//
// requestUsages contains single line usages for every supported request,
// separated by newlines.  It is set during init.  These usages are used for all
// locales.
//
//go:generate go run ../../internal/rpchelp/genrpcserverhelp.go legacyrpc
//go:generate gofmt -w rpcserverhelp.go

var helpDescs map[string]string
var helpDescsMu sync.Mutex // Help may execute concurrently, so synchronize access.

// HelpWithChainRPC handles the help request when the RPC server has been
// associated with a consensus RPC client.  The additional RPC client is used to
// include help messages for methods implemented by the consensus server via RPC
// passthrough.
func HelpWithChainRPC(icmd interface{}, w *wallet.Wallet, chainClient *chain.RPCClient) (interface{}, error) {
	return help(icmd, w, chainClient)
}

// HelpNoChainRPC handles the help request when the RPC server has not been
// associated with a consensus RPC client.  No help messages are included for
// passthrough requests.
func HelpNoChainRPC(icmd interface{}, w *wallet.Wallet) (interface{}, error) {
	return help(icmd, w, nil)
}

// help handles the help request by returning one line usage of all available
// methods, or full help for a specific method.  The chainClient is optional,
// and this is simply a helper function for the HelpNoChainRPC and
// HelpWithChainRPC handlers.
func help(icmd interface{}, w *wallet.Wallet, chainClient *chain.RPCClient) (interface{}, error) {
	cmd := icmd.(*dcrjson.HelpCmd)

	// dcrd returns different help messages depending on the kind of
	// connection the client is using.  Only methods availble to HTTP POST
	// clients are available to be used by wallet clients, even though
	// wallet itself is a websocket client to dcrd.  Therefore, create a
	// POST client as needed.
	//
	// Returns nil if chainClient is currently nil or there is an error
	// creating the client.
	//
	// This is hacky and is probably better handled by exposing help usage
	// texts in a non-internal dcrd package.
	postClient := func() *dcrrpcclient.Client {
		if chainClient == nil {
			return nil
		}
		c, err := chainClient.POSTClient()
		if err != nil {
			return nil
		}
		return c
	}
	if cmd.Command == nil || *cmd.Command == "" {
		// Prepend chain server usage if it is available.
		usages := requestUsages
		client := postClient()
		if client != nil {
			rawChainUsage, err := client.RawRequest("help", nil)
			var chainUsage string
			if err == nil {
				_ = json.Unmarshal([]byte(rawChainUsage), &chainUsage)
			}
			if chainUsage != "" {
				usages = "Chain server usage:\n\n" + chainUsage + "\n\n" +
					"Wallet server usage (overrides chain requests):\n\n" +
					requestUsages
			}
		}
		return usages, nil
	}

	defer helpDescsMu.Unlock()
	helpDescsMu.Lock()

	if helpDescs == nil {
		// TODO: Allow other locales to be set via config or detemine
		// this from environment variables.  For now, hardcode US
		// English.
		helpDescs = localeHelpDescs["en_US"]()
	}

	helpText, ok := helpDescs[*cmd.Command]
	if ok {
		return helpText, nil
	}

	// Return the chain server's detailed help if possible.
	var chainHelp string
	client := postClient()
	if client != nil {
		param := make([]byte, len(*cmd.Command)+2)
		param[0] = '"'
		copy(param[1:], *cmd.Command)
		param[len(param)-1] = '"'
		rawChainHelp, err := client.RawRequest("help", []json.RawMessage{param})
		if err == nil {
			_ = json.Unmarshal([]byte(rawChainHelp), &chainHelp)
		}
	}
	if chainHelp != "" {
		return chainHelp, nil
	}
	return nil, &dcrjson.RPCError{
		Code:    dcrjson.ErrRPCInvalidParameter,
		Message: fmt.Sprintf("No help for method '%s'", *cmd.Command),
	}
}

// ListAccounts handles a listaccounts request by returning a map of account
// names to their balances.
func ListAccounts(icmd interface{}, w *wallet.Wallet) (interface{}, error) {
	cmd := icmd.(*dcrjson.ListAccountsCmd)

	accountBalances := map[string]float64{}
	var accounts []uint32
	err := w.Manager.ForEachAccount(func(account uint32) error {
		accounts = append(accounts, account)
		return nil
	})
	if err != nil {
		return nil, err
	}
	minConf := int32(*cmd.MinConf)
	for _, account := range accounts {
		acctName, err := w.Manager.AccountName(account)
		if err != nil {
			return nil, &ErrAccountNameNotFound
		}
		bal, err := w.CalculateAccountBalance(account, minConf,
			wtxmgr.BFBalanceFullScan)
		if err != nil {
			return nil, err
		}
		accountBalances[acctName] = bal.ToCoin()
	}
	// Return the map.  This will be marshaled into a JSON object.
	return accountBalances, nil
}

// ListLockUnspent handles a listlockunspent request by returning an slice of
// all locked outpoints.
func ListLockUnspent(icmd interface{}, w *wallet.Wallet) (interface{}, error) {
	return w.LockedOutpoints(), nil
}

// ListReceivedByAccount handles a listreceivedbyaccount request by returning
// a slice of objects, each one containing:
//  "account": the receiving account;
//  "amount": total amount received by the account;
//  "confirmations": number of confirmations of the most recent transaction.
// It takes two parameters:
//  "minconf": minimum number of confirmations to consider a transaction -
//             default: one;
//  "includeempty": whether or not to include addresses that have no transactions -
//                  default: false.
func ListReceivedByAccount(icmd interface{}, w *wallet.Wallet) (interface{}, error) {
	cmd := icmd.(*dcrjson.ListReceivedByAccountCmd)

	var accounts []uint32
	err := w.Manager.ForEachAccount(func(account uint32) error {
		accounts = append(accounts, account)
		return nil
	})
	if err != nil {
		return nil, err
	}

	ret := make([]dcrjson.ListReceivedByAccountResult, 0, len(accounts))
	minConf := int32(*cmd.MinConf)
	for _, account := range accounts {
		acctName, err := w.Manager.AccountName(account)
		if err != nil {
			return nil, &ErrAccountNameNotFound
		}
		bal, confirmations, err := w.TotalReceivedForAccount(account,
			minConf)
		if err != nil {
			return nil, err
		}
		ret = append(ret, dcrjson.ListReceivedByAccountResult{
			Account:       acctName,
			Amount:        bal.ToCoin(),
			Confirmations: uint64(confirmations),
		})
	}
	return ret, nil
}

// ListReceivedByAddress handles a listreceivedbyaddress request by returning
// a slice of objects, each one containing:
//  "account": the account of the receiving address;
//  "address": the receiving address;
//  "amount": total amount received by the address;
//  "confirmations": number of confirmations of the most recent transaction.
// It takes two parameters:
//  "minconf": minimum number of confirmations to consider a transaction -
//             default: one;
//  "includeempty": whether or not to include addresses that have no transactions -
//                  default: false.
func ListReceivedByAddress(icmd interface{}, w *wallet.Wallet) (interface{}, error) {
	cmd := icmd.(*dcrjson.ListReceivedByAddressCmd)

	// Intermediate data for each address.
	type AddrData struct {
		// Total amount received.
		amount dcrutil.Amount
		// Number of confirmations of the last transaction.
		confirmations int32
		// Hashes of transactions which include an output paying to the address
		tx []string
		// Account which the address belongs to
		account string
	}

	syncBlock := w.Manager.SyncedTo()

	// Intermediate data for all addresses.
	allAddrData := make(map[string]AddrData)
	// Create an AddrData entry for each active address in the account.
	// Otherwise we'll just get addresses from transactions later.
	sortedAddrs, err := w.SortedActivePaymentAddresses()
	if err != nil {
		return nil, err
	}
	for _, address := range sortedAddrs {
		// There might be duplicates, just overwrite them.
		allAddrData[address] = AddrData{}
	}

	minConf := *cmd.MinConf
	var endHeight int32
	if minConf == 0 {
		endHeight = -1
	} else {
		endHeight = syncBlock.Height - int32(minConf) + 1
	}
	err = w.TxStore.RangeTransactions(0, endHeight, func(details []wtxmgr.TxDetails) (bool, error) {
		confirmations := confirms(details[0].Block.Height, syncBlock.Height)
		for _, tx := range details {
			for _, cred := range tx.Credits {
				pkVersion := tx.MsgTx.TxOut[cred.Index].Version
				pkScript := tx.MsgTx.TxOut[cred.Index].PkScript
				_, addrs, _, err := txscript.ExtractPkScriptAddrs(pkVersion,
					pkScript, w.ChainParams())
				if err != nil {
					// Non standard script, skip.
					continue
				}
				for _, addr := range addrs {
					addrStr := addr.EncodeAddress()
					addrData, ok := allAddrData[addrStr]
					if ok {
						addrData.amount += cred.Amount
						// Always overwrite confirmations with newer ones.
						addrData.confirmations = confirmations
					} else {
						addrData = AddrData{
							amount:        cred.Amount,
							confirmations: confirmations,
						}
					}
					addrData.tx = append(addrData.tx, tx.Hash.String())
					allAddrData[addrStr] = addrData
				}
			}
		}
		return false, nil
	})
	if err != nil {
		return nil, err
	}

	// Massage address data into output format.
	numAddresses := len(allAddrData)
	ret := make([]dcrjson.ListReceivedByAddressResult, numAddresses, numAddresses)
	idx := 0
	for address, addrData := range allAddrData {
		ret[idx] = dcrjson.ListReceivedByAddressResult{
			Address:       address,
			Amount:        addrData.amount.ToCoin(),
			Confirmations: uint64(addrData.confirmations),
			TxIDs:         addrData.tx,
		}
		idx++
	}
	return ret, nil
}

// ListSinceBlock handles a listsinceblock request by returning an array of maps
// with details of sent and received wallet transactions since the given block.
func ListSinceBlock(icmd interface{}, w *wallet.Wallet, chainClient *chain.RPCClient) (interface{}, error) {
	cmd := icmd.(*dcrjson.ListSinceBlockCmd)

	syncBlock := w.Manager.SyncedTo()
	targetConf := int64(*cmd.TargetConfirmations)

	// For the result we need the block hash for the last block counted
	// in the blockchain due to confirmations. We send this off now so that
	// it can arrive asynchronously while we figure out the rest.
	gbh := chainClient.GetBlockHashAsync(int64(syncBlock.Height) + 1 - targetConf)

	var start int32
	if cmd.BlockHash != nil {
		hash, err := chainhash.NewHashFromStr(*cmd.BlockHash)
		if err != nil {
			return nil, DeserializationError{err}
		}
		block, err := chainClient.GetBlockVerbose(hash, false)
		if err != nil {
			return nil, err
		}
		start = int32(block.Height) + 1
	}

	txInfoList, err := w.ListSinceBlock(start, -1, syncBlock.Height)
	if err != nil {
		return nil, err
	}

	// Done with work, get the response.
	blockHash, err := gbh.Receive()
	if err != nil {
		return nil, err
	}

	res := dcrjson.ListSinceBlockResult{
		Transactions: txInfoList,
		LastBlock:    blockHash.String(),
	}
	return res, nil
}

// scriptInfo models the binary or interface versions of JSON data to
// return in a ListScriptsResult.
type scriptInfo struct {
	redeemScript []byte
	address      dcrutil.Address
}

// ListScripts handles a listscripts request by returning an
// array of script details for all scripts in the wallet.
func ListScripts(icmd interface{}, w *wallet.Wallet) (interface{}, error) {
	scriptList := make(map[[20]byte]scriptInfo)

	// Fetch all the address manager scripts first.
	importedAcct, err := w.Manager.LookupAccount(waddrmgr.ImportedAddrAccountName)
	if err != nil {
		return nil, err
	}

	var managerScriptAddrs []waddrmgr.ManagedScriptAddress
	err = w.Manager.ForEachAccountAddress(importedAcct,
		func(maddr waddrmgr.ManagedAddress) error {
			msa, is := maddr.(waddrmgr.ManagedScriptAddress)
			if is {
				managerScriptAddrs = append(managerScriptAddrs, msa)
			}
			return nil
		})
	if err != nil {
		log.Errorf("failed to iterate through the addrmgr scripts: %v", err)
	}
	for _, msa := range managerScriptAddrs {
		h := msa.Address().Hash160()
		scr, err := msa.Script()
		if err != nil {
			return nil, err
		}
		scriptList[*h] = scriptInfo{
			redeemScript: scr,
			address:      msa.Address(),
		}
	}

	// Fetch all the scripts from the transaction manager.
	txsScripts, err := w.TxStore.StoredTxScripts()
	if err != nil {
		return nil, fmt.Errorf("failed to access stored txmgr scripts")
	}
	for _, scr := range txsScripts {
		addr, err := dcrutil.NewAddressScriptHash(scr, w.ChainParams())
		if err != nil {
			log.Errorf("failed to parse txstore script: %v", err)
			continue
		}
		h := addr.Hash160()
		scriptList[*h] = scriptInfo{
			redeemScript: scr,
			address:      addr,
		}
	}

	// Generate the JSON struct result.
	listScriptsResultSIs := make([]dcrjson.ScriptInfo, len(scriptList))
	itr := 0
	for h, si := range scriptList {
		listScriptsResultSIs[itr].Hash160 = hex.EncodeToString(h[:])
		listScriptsResultSIs[itr].RedeemScript =
			hex.EncodeToString(si.redeemScript)
		listScriptsResultSIs[itr].Address = si.address.EncodeAddress()
		itr++
	}

	return &dcrjson.ListScriptsResult{listScriptsResultSIs}, nil
}

// ListTransactions handles a listtransactions request by returning an
// array of maps with details of sent and recevied wallet transactions.
func ListTransactions(icmd interface{}, w *wallet.Wallet) (interface{}, error) {
	cmd := icmd.(*dcrjson.ListTransactionsCmd)

	// TODO: ListTransactions does not currently understand the difference
	// between transactions pertaining to one account from another.  This
	// will be resolved when wtxmgr is combined with the waddrmgr namespace.

	if cmd.Account != nil && *cmd.Account != "*" {
		// For now, don't bother trying to continue if the user
		// specified an account, since this can't be (easily or
		// efficiently) calculated.
		return nil, &dcrjson.RPCError{
			Code:    dcrjson.ErrRPCWallet,
			Message: "Transactions are not yet grouped by account",
		}
	}

	return w.ListTransactions(*cmd.From, *cmd.Count)
}

// ListAddressTransactions handles a listaddresstransactions request by
// returning an array of maps with details of spent and received wallet
// transactions.  The form of the reply is identical to listtransactions,
// but the array elements are limited to transaction details which are
// about the addresess included in the request.
func ListAddressTransactions(icmd interface{}, w *wallet.Wallet) (interface{}, error) {
	cmd := icmd.(*dcrjson.ListAddressTransactionsCmd)

	if cmd.Account != nil && *cmd.Account != "*" {
		return nil, &dcrjson.RPCError{
			Code: dcrjson.ErrRPCInvalidParameter,
			Message: "Listing transactions for addresses may only " +
				"be done for all accounts",
		}
	}

	// Decode addresses.
	hash160Map := make(map[string]struct{})
	for _, addrStr := range cmd.Addresses {
		addr, err := decodeAddress(addrStr, w.ChainParams())
		if err != nil {
			return nil, err
		}
		hash160Map[string(addr.ScriptAddress())] = struct{}{}
	}

	return w.ListAddressTransactions(hash160Map)
}

// ListAllTransactions handles a listalltransactions request by returning
// a map with details of sent and recevied wallet transactions.  This is
// similar to ListTransactions, except it takes only a single optional
// argument for the account name and replies with all transactions.
func ListAllTransactions(icmd interface{}, w *wallet.Wallet) (interface{}, error) {
	cmd := icmd.(*dcrjson.ListAllTransactionsCmd)

	if cmd.Account != nil && *cmd.Account != "*" {
		return nil, &dcrjson.RPCError{
			Code:    dcrjson.ErrRPCInvalidParameter,
			Message: "Listing all transactions may only be done for all accounts",
		}
	}

	return w.ListAllTransactions()
}

// ListUnspent handles the listunspent command.
func ListUnspent(icmd interface{}, w *wallet.Wallet) (interface{}, error) {
	cmd := icmd.(*dcrjson.ListUnspentCmd)

	var addresses map[string]struct{}
	if cmd.Addresses != nil {
		addresses = make(map[string]struct{})
		// confirm that all of them are good:
		for _, as := range *cmd.Addresses {
			a, err := decodeAddress(as, w.ChainParams())
			if err != nil {
				return nil, err
			}
			addresses[a.EncodeAddress()] = struct{}{}
		}
	}

	return w.ListUnspent(int32(*cmd.MinConf), int32(*cmd.MaxConf), addresses)
}

// ListUnspentMultisig handles the listunspentmultisig command.
func ListUnspentMultisig(icmd interface{}, w *wallet.Wallet) (interface{}, error) {
	return nil, nil
}

// LockUnspent handles the lockunspent command.
func LockUnspent(icmd interface{}, w *wallet.Wallet) (interface{}, error) {
	cmd := icmd.(*dcrjson.LockUnspentCmd)

	switch {
	case cmd.Unlock && len(cmd.Transactions) == 0:
		w.ResetLockedOutpoints()
	default:
		for _, input := range cmd.Transactions {
			txSha, err := chainhash.NewHashFromStr(input.Txid)
			if err != nil {
				return nil, ParseError{err}
			}
			op := wire.OutPoint{Hash: *txSha, Index: input.Vout}
			if cmd.Unlock {
				w.UnlockOutpoint(op)
			} else {
				w.LockOutpoint(op)
			}
		}
	}
	return true, nil
}

<<<<<<< HEAD
// PurchaseTicket indicates to the wallet that a ticket should be purchased
// using all currently available funds. If the ticket could not be purchased
// because there are not enough eligible funds, an error will be returned.
func PurchaseTicket(icmd interface{}, w *wallet.Wallet) (interface{}, error) {
	// Enforce valid and positive spend limit.
	cmd := icmd.(*dcrjson.PurchaseTicketCmd)
	spendLimit, err := dcrutil.NewAmount(cmd.SpendLimit)
	if err != nil {
		return nil, err
=======
// makeOutputs creates a slice of transaction outputs from a pair of address
// strings to amounts.  This is used to create the outputs to include in newly
// created transactions from a JSON object describing the output destinations
// and amounts.
func makeOutputs(pairs map[string]btcutil.Amount, chainParams *chaincfg.Params) ([]*wire.TxOut, error) {
	outputs := make([]*wire.TxOut, 0, len(pairs))
	for addrStr, amt := range pairs {
		addr, err := btcutil.DecodeAddress(addrStr, chainParams)
		if err != nil {
			return nil, fmt.Errorf("cannot decode address: %s", err)
		}

		pkScript, err := txscript.PayToAddrScript(addr)
		if err != nil {
			return nil, fmt.Errorf("cannot create txout script: %s", err)
		}

		outputs = append(outputs, wire.NewTxOut(int64(amt), pkScript))
	}
	return outputs, nil
}

// sendPairs creates and sends payment transactions.
// It returns the transaction hash in string format upon success
// All errors are returned in btcjson.RPCError format
func sendPairs(w *wallet.Wallet, amounts map[string]btcutil.Amount,
	account uint32, minconf int32) (string, error) {
	outputs, err := makeOutputs(amounts, w.ChainParams())
	if err != nil {
		return "", err
	}
	txSha, err := w.SendOutputs(outputs, account, minconf)
	if err != nil {
		if err == txrules.ErrAmountNegative {
			return "", ErrNeedPositiveAmount
		}
		if waddrmgr.IsError(err, waddrmgr.ErrLocked) {
			return "", &ErrWalletUnlockNeeded
		}
		switch err.(type) {
		case btcjson.RPCError:
			return "", err
		}

		return "", &btcjson.RPCError{
			Code:    btcjson.ErrRPCInternal.Code,
			Message: err.Error(),
		}
>>>>>>> fcccae3d
	}
	if spendLimit < 0 {
		return nil, ErrNeedPositiveSpendLimit
	}

	account, err := w.Manager.LookupAccount(cmd.FromAccount)
	if err != nil {
		return nil, err
	}

	// Override the minimum number of required confirmations if specified
	// and enforce it is positive.
	minConf := int32(1)
	if cmd.MinConf != nil {
		minConf = int32(*cmd.MinConf)
		if minConf < 0 {
			return nil, ErrNeedPositiveMinconf
		}
	}

	// Set ticket address if specified.
	var ticketAddr dcrutil.Address
	if cmd.TicketAddress != nil {
		addr, err := decodeAddress(*cmd.TicketAddress, w.ChainParams())
		if err != nil {
			return nil, err
		}
		ticketAddr = addr
	}

	hash, err := w.CreatePurchaseTicket(0, spendLimit, minConf, ticketAddr,
		account)
	if err != nil {
		if err == wallet.ErrSStxInputOverflow {
			hash = ""
		}
	}

	return hash, err
}

// RedeemMultiSigOut receives a transaction hash/idx and fetches the first output
// index or indices with known script hashes from the transaction. It then
// construct a transaction with a single P2PKH paying to a specified address.
// It signs any inputs that it can, then provides the raw transaction to
// the user to export to others to sign.
func RedeemMultiSigOut(icmd interface{}, w *wallet.Wallet, chainClient *chain.RPCClient) (interface{}, error) {
	cmd := icmd.(*dcrjson.RedeemMultiSigOutCmd)

	// Convert the address to a useable format. If
	// we have no address, create a new address in
	// this wallet to send the output to.
	var addr dcrutil.Address
	var err error
	if cmd.Address != nil {
		addr, err = decodeAddress(*cmd.Address, w.ChainParams())
	} else {
		account := uint32(waddrmgr.DefaultAccountNum)
		addr, err = w.NewAddress(account)
		if err != nil {
			return nil, err
		}
	}

	// Lookup the multisignature output and get the amount
	// along with the script for that transaction. Then,
	// begin crafting a MsgTx.
	hash, err := chainhash.NewHashFromStr(cmd.Hash)
	if err != nil {
		return nil, err
	}
	op := wire.OutPoint{
		*hash,
		cmd.Index,
		cmd.Tree,
	}
	msCredit, err := w.TxStore.GetMultisigCredit(&op)
	if err != nil {
		return nil, err
	}
	sc := txscript.GetScriptClass(txscript.DefaultScriptVersion,
		msCredit.MSScript)
	if sc != txscript.MultiSigTy {
		return nil, fmt.Errorf("invalid P2SH script: not multisig")
	}
	var msgTx wire.MsgTx
	msgTx.AddTxIn(wire.NewTxIn(&op, nil))

	// Calculate the fees required, and make sure we have enough.
	// Then produce the txout.
	size := wallet.EstimateTxSize(1, 1)
	var feeIncrement dcrutil.Amount
	switch {
	case w.ChainParams() == &chaincfg.MainNetParams:
		feeIncrement = wallet.FeeIncrementMainnet
	case w.ChainParams() == &chaincfg.TestNetParams:
		feeIncrement = wallet.FeeIncrementTestnet
	default:
		feeIncrement = wallet.FeeIncrementTestnet
	}
	feeEst := wallet.FeeForSize(feeIncrement, size)
	if feeEst >= msCredit.Amount {
		return nil, fmt.Errorf("multisig out amt is too small "+
			"(have %v, %v fee suggested)", msCredit.Amount, feeEst)
	}
	toReceive := msCredit.Amount - feeEst
	pkScript, err := txscript.PayToAddrScript(addr)
	if err != nil {
		return nil, fmt.Errorf("cannot create txout script: %s", err)
	}
	msgTx.AddTxOut(wire.NewTxOut(int64(toReceive), pkScript))

	// Start creating the SignRawTransactionCmd.
	outpointScript, err := txscript.PayToScriptHashScript(msCredit.ScriptHash[:])
	if err != nil {
		return nil, err
	}
	outpointScriptStr := hex.EncodeToString(outpointScript)

	rti := dcrjson.RawTxInput{
		cmd.Hash,
		cmd.Index,
		cmd.Tree,
		outpointScriptStr,
		"",
	}
	rtis := []dcrjson.RawTxInput{rti}

	var buf bytes.Buffer
	buf.Grow(msgTx.SerializeSize())
	if err = msgTx.Serialize(&buf); err != nil {
		return nil, err
	}
	txDataStr := hex.EncodeToString(buf.Bytes())
	sigHashAll := "ALL"

	srtc := &dcrjson.SignRawTransactionCmd{
		txDataStr,
		&rtis,
		&[]string{},
		&sigHashAll,
	}

	// Sign it and give the results to the user.
	signedTxResult, err := SignRawTransaction(srtc, w, chainClient)
	if signedTxResult == nil || err != nil {
		return nil, err
	}
	srtTyped := signedTxResult.(dcrjson.SignRawTransactionResult)
	return dcrjson.RedeemMultiSigOutResult{srtTyped.Hex,
		srtTyped.Complete,
		srtTyped.Errors}, nil
}

// RedeemMultisigOuts receives a script hash (in the form of a
// script hash address), looks up all the unspent outpoints associated
// with that address, then generates a list of partially signed
// transactions spending to either an address specified or internal
// addresses in this wallet.
func RedeemMultiSigOuts(icmd interface{}, w *wallet.Wallet, chainClient *chain.RPCClient) (interface{}, error) {
	cmd := icmd.(*dcrjson.RedeemMultiSigOutsCmd)

	// Get all the multisignature outpoints that are unspent for this
	// address.
	addr, err := decodeAddress(cmd.FromScrAddress, w.ChainParams())
	if err != nil {
		return nil, err
	}
	msos, err := w.TxStore.UnspentMultisigCreditsForAddress(addr)
	if err != nil {
		return nil, err
	}
	max := uint32(0xffffffff)
	if cmd.Number != nil {
		max = uint32(*cmd.Number)
	}

	itr := uint32(0)
	rmsoResults := make([]dcrjson.RedeemMultiSigOutResult, len(msos), len(msos))
	for i, mso := range msos {
		if itr > max {
			break
		}

		rmsoRequest := &dcrjson.RedeemMultiSigOutCmd{
			Hash:    mso.OutPoint.Hash.String(),
			Index:   mso.OutPoint.Index,
			Tree:    mso.OutPoint.Tree,
			Address: cmd.ToAddress,
		}
		redeemResult, err := RedeemMultiSigOut(rmsoRequest, w, chainClient)
		if err != nil {
			return nil, err
		}
		redeemResultTyped := redeemResult.(dcrjson.RedeemMultiSigOutResult)
		rmsoResults[i] = redeemResultTyped

		itr++
	}

	return dcrjson.RedeemMultiSigOutsResult{rmsoResults}, nil
}

// TicketsForAddress retrieves all ticket hashes that have the passed voting
// address. It will only return tickets that are in the mempool or blockchain,
// and should not return pruned tickets.
func TicketsForAddress(icmd interface{}, w *wallet.Wallet) (interface{}, error) {
	cmd := icmd.(*dcrjson.TicketsForAddressCmd)

	addr, err := dcrutil.DecodeAddress(cmd.Address, w.ChainParams())
	if err != nil {
		return nil, err
	}

	ticketsAll, err := w.StakeMgr.DumpSStxHashesForAddress(addr)
	if err != nil {
		return nil, err
	}

	// Check the wallet database.
	tickets := make([]chainhash.Hash, 0, len(ticketsAll))
	for i := range ticketsAll {
		exists, err := w.TxStore.ExistsTx(&ticketsAll[i])
		if err != nil {
			log.Errorf("Enountered database error while retrieving "+
				"tickets for address: %v", err.Error())
		}
		if exists {
			tickets = append(tickets, ticketsAll[i])
		}
	}

	ticketsStr := make([]string, len(tickets), len(tickets))
	for i, h := range tickets {
		ticketsStr[i] = h.String()
	}

	return dcrjson.TicketsForAddressResult{ticketsStr}, nil
}

// sendPairs creates and sends payment transactions.
// It returns the transaction hash in string format upon success
// All errors are returned in dcrjson.RPCError format
func sendPairs(w *wallet.Wallet, amounts map[string]dcrutil.Amount,
	account uint32, minconf int32) (string, error) {
	createdTx, err := w.SendPairs(amounts, account, minconf)
	if err != nil {
		if err == wallet.ErrNonPositiveAmount {
			return "", ErrNeedPositiveAmount
		}
		if waddrmgr.IsError(err, waddrmgr.ErrLocked) {
			return "", &ErrWalletUnlockNeeded
		}
		switch err.(type) {
		case dcrjson.RPCError:
			return "", err
		}

		return "", &dcrjson.RPCError{
			Code:    dcrjson.ErrRPCInternal.Code,
			Message: err.Error(),
		}
	}

	txShaStr := createdTx.MsgTx.TxSha().String()
	log.Infof("Successfully sent transaction %v", txShaStr)
	return txShaStr, nil
}

func isNilOrEmpty(s *string) bool {
	return s == nil || *s == ""
}

// SendFrom handles a sendfrom RPC request by creating a new transaction
// spending unspent transaction outputs for a wallet to another payment
// address.  Leftover inputs not sent to the payment address or a fee for
// the miner are sent back to a new address in the wallet.  Upon success,
// the TxID for the created transaction is returned.
func SendFrom(icmd interface{}, w *wallet.Wallet, chainClient *chain.RPCClient) (interface{}, error) {
	cmd := icmd.(*dcrjson.SendFromCmd)

	// Transaction comments are not yet supported.  Error instead of
	// pretending to save them.
	if !isNilOrEmpty(cmd.Comment) || !isNilOrEmpty(cmd.CommentTo) {
		return nil, &dcrjson.RPCError{
			Code:    dcrjson.ErrRPCUnimplemented,
			Message: "Transaction comments are not yet supported",
		}
	}

	account, err := w.Manager.LookupAccount(cmd.FromAccount)
	if err != nil {
		return nil, err
	}

	// Check that signed integer parameters are positive.
	if cmd.Amount < 0 {
		return nil, ErrNeedPositiveAmount
	}
	minConf := int32(*cmd.MinConf)
	if minConf < 0 {
		return nil, ErrNeedPositiveMinconf
	}
	// Create map of address and amount pairs.
	amt, err := dcrutil.NewAmount(cmd.Amount)
	if err != nil {
		return nil, err
	}
	pairs := map[string]dcrutil.Amount{
		cmd.ToAddress: amt,
	}

	return sendPairs(w, pairs, account, minConf)
}

// SendMany handles a sendmany RPC request by creating a new transaction
// spending unspent transaction outputs for a wallet to any number of
// payment addresses.  Leftover inputs not sent to the payment address
// or a fee for the miner are sent back to a new address in the wallet.
// Upon success, the TxID for the created transaction is returned.
func SendMany(icmd interface{}, w *wallet.Wallet) (interface{}, error) {
	cmd := icmd.(*dcrjson.SendManyCmd)

	// Transaction comments are not yet supported.  Error instead of
	// pretending to save them.
	if !isNilOrEmpty(cmd.Comment) {
		return nil, &dcrjson.RPCError{
			Code:    dcrjson.ErrRPCUnimplemented,
			Message: "Transaction comments are not yet supported",
		}
	}

	account, err := w.Manager.LookupAccount(cmd.FromAccount)
	if err != nil {
		return nil, err
	}

	// Check that minconf is positive.
	minConf := int32(*cmd.MinConf)
	if minConf < 0 {
		return nil, ErrNeedPositiveMinconf
	}

	// Recreate address/amount pairs, using dcrutil.Amount.
	pairs := make(map[string]dcrutil.Amount, len(cmd.Amounts))
	for k, v := range cmd.Amounts {
		amt, err := dcrutil.NewAmount(v)
		if err != nil {
			return nil, err
		}
		pairs[k] = amt
	}

	return sendPairs(w, pairs, account, minConf)
}

// SendToAddress handles a sendtoaddress RPC request by creating a new
// transaction spending unspent transaction outputs for a wallet to another
// payment address.  Leftover inputs not sent to the payment address or a fee
// for the miner are sent back to a new address in the wallet.  Upon success,
// the TxID for the created transaction is returned.
func SendToAddress(icmd interface{}, w *wallet.Wallet) (interface{}, error) {
	cmd := icmd.(*dcrjson.SendToAddressCmd)

	// Transaction comments are not yet supported.  Error instead of
	// pretending to save them.
	if !isNilOrEmpty(cmd.Comment) || !isNilOrEmpty(cmd.CommentTo) {
		return nil, &dcrjson.RPCError{
			Code:    dcrjson.ErrRPCUnimplemented,
			Message: "Transaction comments are not yet supported",
		}
	}

	amt, err := dcrutil.NewAmount(cmd.Amount)
	if err != nil {
		return nil, err
	}

	// Check that signed integer parameters are positive.
	if amt < 0 {
		return nil, ErrNeedPositiveAmount
	}

	// Mock up map of address and amount pairs.
	pairs := map[string]dcrutil.Amount{
		cmd.Address: amt,
	}

	// sendtoaddress always spends from the default account, this matches bitcoind
	return sendPairs(w, pairs, waddrmgr.DefaultAccountNum, 1)
}

// SendToMultiSig handles a sendtomultisig RPC request by creating a new
// transaction spending amount many funds to an output containing a multi-
// signature script hash. The function will fail if there isn't at least one
// public key in the public key list that corresponds to one that is owned
// locally.
// Upon successfully sending the transaction to the daemon, the script hash
// is stored in the transaction manager and the corresponding address
// specified to be watched by the daemon.
// The function returns a tx hash, P2SH address, and a multisig script if
// successful.
// TODO Use with non-default accounts as well
func SendToMultiSig(icmd interface{}, w *wallet.Wallet, chainClient *chain.RPCClient) (interface{}, error) {
	cmd := icmd.(*dcrjson.SendToMultiSigCmd)
	account := uint32(waddrmgr.DefaultAccountNum)
	amount, err := dcrutil.NewAmount(cmd.Amount)
	if err != nil {
		return nil, err
	}
	nrequired := int8(*cmd.NRequired)
	minconf := int32(*cmd.MinConf)
	pubkeys := make([]*dcrutil.AddressSecpPubKey, len(cmd.Pubkeys))

	// The address list will made up either of addreseses (pubkey hash), for
	// which we need to look up the keys in wallet, straight pubkeys, or a
	// mixture of the two.
	for i, a := range cmd.Pubkeys {
		// Try to parse as pubkey address.
		a, err := decodeAddress(a, w.ChainParams())
		if err != nil {
			return nil, err
		}

		switch addr := a.(type) {
		case *dcrutil.AddressSecpPubKey:
			pubkeys[i] = addr
		case *dcrutil.AddressPubKeyHash:
			ainfo, err := w.Manager.Address(addr)
			if err != nil {
				return nil, err
			}

			apkinfo := ainfo.(waddrmgr.ManagedPubKeyAddress)

			// This will be an addresspubkey.
			a, err := decodeAddress(apkinfo.ExportPubKey(),
				w.ChainParams())
			if err != nil {
				return nil, err
			}

			apk := a.(*dcrutil.AddressSecpPubKey)
			pubkeys[i] = apk
		default:
			return nil, err
		}
	}

	ctx, addr, script, err :=
		w.CreateMultisigTx(account, amount, pubkeys, nrequired, minconf)
	if err != nil {
		return nil, fmt.Errorf("CreateMultisigTx error: %v", err.Error())
	}

	result := &dcrjson.SendToMultiSigResult{
		ctx.MsgTx.TxSha().String(),
		addr.EncodeAddress(),
		hex.EncodeToString(script),
	}

	err = chainClient.NotifyReceived([]dcrutil.Address{addr})
	if err != nil {
		return nil, err
	}

	log.Infof("Successfully sent funds to multisignature output in "+
		"transaction %v", ctx.MsgTx.TxSha().String())

	return result, nil
}

// SendToSStx handles a sendtosstx RPC request by creating a new transaction
// payment addresses.  Leftover inputs not sent to the payment address
// or a fee for the miner are sent back to a new address in the wallet.
// Upon success, the TxID for the created transaction is returned.
// DECRED TODO: Clean these up
func SendToSStx(icmd interface{}, w *wallet.Wallet, chainClient *chain.RPCClient) (interface{}, error) {
	cmd := icmd.(*dcrjson.SendToSStxCmd)
	minconf := int32(*cmd.MinConf)

	account, err := w.Manager.LookupAccount(cmd.FromAccount)
	if err != nil {
		return nil, err
	}

	// Check that minconf is positive.
	if minconf < 0 {
		return nil, ErrNeedPositiveMinconf
	}

	// Recreate address/amount pairs, using dcrutil.Amount.
	pair := make(map[string]dcrutil.Amount, len(cmd.Amounts))
	for k, v := range cmd.Amounts {
		pair[k] = dcrutil.Amount(v)
	}
	// Get current block's height and hash.
	bs, err := chainClient.BlockStamp()
	if err != nil {
		return nil, err
	}

	usedEligible := []wtxmgr.Credit{}
	eligible, err := w.FindEligibleOutputs(account, minconf, bs)
	if err != nil {
		return nil, err
	}
	// check to properly find utxos from eligible to help signMsgTx later on
	for _, input := range cmd.Inputs {
		for _, allEligible := range eligible {

			if allEligible.Hash.String() == input.Txid &&
				allEligible.Index == input.Vout &&
				allEligible.Tree == input.Tree {
				usedEligible = append(usedEligible, allEligible)
				break
			}
		}
	}
	// Create transaction, replying with an error if the creation
	// was not successful.
	createdTx, err := w.CreateSStxTx(pair, usedEligible, cmd.Inputs,
		cmd.COuts, minconf)
	if err != nil {
		switch err {
		case wallet.ErrNonPositiveAmount:
			return nil, ErrNeedPositiveAmount
		default:
			return nil, err
		}
	}
	// TODO Why is this here? Can we remove it? cj
	/*
		var ok bool
		createdTx.msgtx, ok, err = chainClient.SignRawTransaction(createdTx.msgtx)
		if err != nil {
			log.Errorf("Error signing tx: %v", err)
			return nil, err
		}
		if !ok {
			log.Errorf("Not all inputs have been signed for sstx")
			return nil, err
		}
	*/

	txSha, err := chainClient.SendRawTransaction(createdTx.MsgTx, false)
	if err != nil {
		return nil, err
	}
	log.Infof("Successfully sent SStx purchase transaction %v", txSha)
	return txSha.String(), nil
}

// SendToSSGen handles a sendtossgen RPC request by creating a new transaction
// spending a stake ticket and generating stake rewards.
// Upon success, the TxID for the created transaction is returned.
// DECRED TODO: Clean these up
func SendToSSGen(icmd interface{}, w *wallet.Wallet) (interface{}, error) {
	cmd := icmd.(*dcrjson.SendToSSGenCmd)

	_, err := w.Manager.LookupAccount(cmd.FromAccount)
	if err != nil {
		return nil, err
	}

	// Get the tx hash for the ticket.
	ticketHash, err := chainhash.NewHashFromStr(cmd.TicketHash)
	if err != nil {
		return nil, err
	}

	// Get the block header hash that the SSGen tx votes on.
	blockHash, err := chainhash.NewHashFromStr(cmd.BlockHash)
	if err != nil {
		return nil, err
	}

	// Create transaction, replying with an error if the creation
	// was not successful.
	createdTx, err := w.CreateSSGenTx(*ticketHash, *blockHash,
		cmd.Height, cmd.VoteBits)
	if err != nil {
		switch err {
		case wallet.ErrNonPositiveAmount:
			return nil, ErrNeedPositiveAmount
		default:
			return nil, err
		}
	}

	txSha := createdTx.MsgTx.TxSha()

	log.Infof("Successfully sent transaction %v", txSha)
	return txSha.String(), nil
}

// SendToSSRtx handles a sendtossrtx RPC request by creating a new transaction
// spending a stake ticket and generating stake rewards.
// Upon success, the TxID for the created transaction is returned.
// DECRED TODO: Clean these up
func SendToSSRtx(icmd interface{}, w *wallet.Wallet, chainClient *chain.RPCClient) (interface{}, error) {
	cmd := icmd.(*dcrjson.SendToSSRtxCmd)

	_, err := w.Manager.LookupAccount(cmd.FromAccount)
	if err != nil {
		return nil, err
	}

	// Get the tx hash for the ticket.
	ticketHash, err := chainhash.NewHashFromStr(cmd.TicketHash)
	if err != nil {
		return nil, err
	}

	// Create transaction, replying with an error if the creation
	// was not successful.
	createdTx, err := w.CreateSSRtx(*ticketHash)
	if err != nil {
		switch err {
		case wallet.ErrNonPositiveAmount:
			return nil, ErrNeedPositiveAmount
		default:
			return nil, err
		}
	}

	txSha, err := chainClient.SendRawTransaction(createdTx.MsgTx, false)
	if err != nil {
		return nil, err
	}
	log.Infof("Successfully sent transaction %v", txSha)
	return txSha.String(), nil
}

// GetGenerate returns if stake mining is enabled for the wallet.
func GetGenerate(icmd interface{}, w *wallet.Wallet) (interface{}, error) {
	return w.StakeMiningEnabled, nil
}

// SetGenerate enables or disables stake mining the wallet (ticket
// autopurchase, vote generation, and revocation generation). The
// number of processors may be declared but is ignored (as this is
// non-PoW work).
func SetGenerate(icmd interface{}, w *wallet.Wallet) (interface{}, error) {
	cmd := icmd.(*dcrjson.SetGenerateCmd)
	err := w.SetGenerate(cmd.Generate)

	return nil, err
}

// SetTicketMaxPrice sets the maximum price the user is willing to pay for a
// ticket.
func SetTicketMaxPrice(icmd interface{}, w *wallet.Wallet) (interface{}, error) {
	cmd := icmd.(*dcrjson.SetTicketMaxPriceCmd)

	amt, err := dcrutil.NewAmount(cmd.Max)
	if err != nil {
		return nil, err
	}

	w.SetTicketMaxPrice(amt)
	return nil, nil
}

// SetTicketVoteBits sets the per-ticket voteBits for a given ticket from
// a ticket hash. Missing tickets return an error.
func SetTicketVoteBits(icmd interface{}, w *wallet.Wallet) (interface{}, error) {
	cmd := icmd.(*dcrjson.SetTicketVoteBitsCmd)
	ticket, err := chainhash.NewHashFromStr(cmd.TxHash)
	if err != nil {
		return nil, err
	}

	err = w.StakeMgr.UpdateSStxVoteBits(ticket, cmd.VoteBits)
	if err != nil {
		return nil, err
	}

	return nil, nil
}

// SetBalanceToMaintain sets the balance to maintain for automatic ticket pur.
func SetBalanceToMaintain(icmd interface{}, w *wallet.Wallet) (interface{}, error) {
	cmd := icmd.(*dcrjson.SetBalanceToMaintainCmd)

	// Check that amount is not negative.
	if cmd.Balance < 0 {
		return nil, ErrNeedPositiveAmount
	}
	// XXX this is a temporary check until proper checks are added to
	// dcrutil.NewAmount() to avoid overflows
	if cmd.Balance > dcrutil.Amount(dcrutil.MaxAmount).ToCoin() {
		return nil, ErrNeedBelowMaxAmount
	}

	balance, err := dcrutil.NewAmount(cmd.Balance)
	if err != nil {
		return nil, err
	}

	w.SetBalanceToMaintain(balance)

	// A boolean true result is returned upon success.
	return nil, nil
}

// SetTicketFee sets the transaction fee per kilobyte added to tickets.
func SetTicketFee(icmd interface{}, w *wallet.Wallet) (interface{}, error) {
	cmd := icmd.(*dcrjson.SetTicketFeeCmd)

	// Check that amount is not negative.
	if cmd.Fee < 0 {
		return nil, ErrNeedPositiveAmount
	}

	incr, err := dcrutil.NewAmount(cmd.Fee)
	if err != nil {
		return nil, err
	}
	w.SetTicketFeeIncrement(incr)

	// A boolean true result is returned upon success.
	return true, nil
}

// SetTxFee sets the transaction fee per kilobyte added to transactions.
func SetTxFee(icmd interface{}, w *wallet.Wallet) (interface{}, error) {
	cmd := icmd.(*dcrjson.SetTxFeeCmd)

	// Check that amount is not negative.
	if cmd.Amount < 0 {
		return nil, ErrNeedPositiveAmount
	}

<<<<<<< HEAD
	incr, err := dcrutil.NewAmount(cmd.Amount)
	if err != nil {
		return nil, err
	}
	w.SetFeeIncrement(incr)
=======
	relayFee, err := btcutil.NewAmount(cmd.Amount)
	if err != nil {
		return nil, err
	}
	w.SetRelayFee(relayFee)
>>>>>>> fcccae3d

	// A boolean true result is returned upon success.
	return true, nil
}

// SignMessage signs the given message with the private key for the given
// address
func SignMessage(icmd interface{}, w *wallet.Wallet) (interface{}, error) {
	cmd := icmd.(*dcrjson.SignMessageCmd)

	addr, err := decodeAddress(cmd.Address, w.ChainParams())
	if err != nil {
		return nil, err
	}

	ainfo, err := w.Manager.Address(addr)
	if err != nil {
		return nil, err
	}
	pka, ok := ainfo.(waddrmgr.ManagedPubKeyAddress)
	if !ok {
		msg := fmt.Sprintf("Address '%s' does not have an associated private key", addr)
		return nil, &dcrjson.RPCError{
			Code:    dcrjson.ErrRPCInvalidAddressOrKey,
			Message: msg,
		}
	}
	privKey, err := pka.PrivKey()
	if err != nil {
		return nil, err
	}

	var buf bytes.Buffer
	wire.WriteVarString(&buf, 0, "Decred Signed Message:\n")
	wire.WriteVarString(&buf, 0, cmd.Message)
	messageHash := chainhash.HashFuncB(buf.Bytes())
	r, s, err := chainec.Secp256k1.Sign(privKey, messageHash)
	if err != nil {
		return nil, err
	}
	sig := chainec.Secp256k1.NewSignature(r, s)

	return base64.StdEncoding.EncodeToString(sig.Serialize()), nil
}

// pendingTx is used for async fetching of transaction dependancies in
// SignRawTransaction.
type pendingTx struct {
	resp   dcrrpcclient.FutureGetRawTransactionResult
	inputs []uint32 // list of inputs that care about this tx.
}

// SignRawTransaction handles the signrawtransaction command.
func SignRawTransaction(icmd interface{}, w *wallet.Wallet, chainClient *chain.RPCClient) (interface{}, error) {
	cmd := icmd.(*dcrjson.SignRawTransactionCmd)

	serializedTx, err := decodeHexStr(cmd.RawTx)
	if err != nil {
		return nil, err
	}
	tx := wire.NewMsgTx()
	err = tx.Deserialize(bytes.NewBuffer(serializedTx))
	if err != nil {
		e := errors.New("TX decode failed")
		return nil, DeserializationError{e}
	}

	var hashType txscript.SigHashType
	switch *cmd.Flags {
	case "ALL":
		hashType = txscript.SigHashAll
	case "NONE":
		hashType = txscript.SigHashNone
	case "SINGLE":
		hashType = txscript.SigHashSingle
	case "ALL|ANYONECANPAY":
		hashType = txscript.SigHashAll | txscript.SigHashAnyOneCanPay
	case "NONE|ANYONECANPAY":
		hashType = txscript.SigHashNone | txscript.SigHashAnyOneCanPay
	case "SINGLE|ANYONECANPAY":
		hashType = txscript.SigHashSingle | txscript.SigHashAnyOneCanPay
	case "ssgen": // Special case of SigHashAll
		hashType = txscript.SigHashAll
	case "ssrtx": // Special case of SigHashAll
		hashType = txscript.SigHashAll
	default:
		e := errors.New("Invalid sighash parameter")
		return nil, InvalidParameterError{e}
	}

	// TODO: really we probably should look these up with dcrd anyway to
	// make sure that they match the blockchain if present.
	inputs := make(map[wire.OutPoint][]byte)
	scripts := make(map[string][]byte)
	var cmdInputs []dcrjson.RawTxInput
	if cmd.Inputs != nil {
		cmdInputs = *cmd.Inputs
	}
	for _, rti := range cmdInputs {
		inputSha, err := chainhash.NewHashFromStr(rti.Txid)
		if err != nil {
			return nil, DeserializationError{err}
		}

		script, err := decodeHexStr(rti.ScriptPubKey)
		if err != nil {
			return nil, err
		}

		// redeemScript is only actually used iff the user provided
		// private keys. In which case, it is used to get the scripts
		// for signing. If the user did not provide keys then we always
		// get scripts from the wallet.
		// Empty strings are ok for this one and hex.DecodeString will
		// DTRT.
		// Note that redeemScript is NOT only the redeemscript
		// required to be appended to the end of a P2SH output
		// spend, but the entire signature script for spending
		// *any* outpoint with dummy values inserted into it
		// that can later be replacing by txscript's sign.
		if cmd.PrivKeys != nil && len(*cmd.PrivKeys) != 0 {
			redeemScript, err := decodeHexStr(rti.RedeemScript)
			if err != nil {
				return nil, err
			}

			addr, err := dcrutil.NewAddressScriptHash(redeemScript,
				w.ChainParams())
			if err != nil {
				return nil, DeserializationError{err}
			}
			scripts[addr.String()] = redeemScript
		}
		inputs[wire.OutPoint{
			Hash:  *inputSha,
			Tree:  rti.Tree,
			Index: rti.Vout,
		}] = script
	}

	for _, input := range tx.TxIn {
		if txscript.IsMultisigSigScript(input.SignatureScript) {
			rs, err :=
				txscript.MultisigRedeemScriptFromScriptSig(
					input.SignatureScript)
			if err != nil {
				return nil, err
			}

			class, addrs, _, err := txscript.ExtractPkScriptAddrs(
				txscript.DefaultScriptVersion, rs, w.ChainParams())
			if err != nil {
				// Non-standard outputs are skipped.
				continue
			}
			if class != txscript.MultiSigTy {
				// This should never happen, but be paranoid.
				continue
			}

			isRelevant := false
			for _, addr := range addrs {
				_, err := w.Manager.Address(addr)
				if err == nil {
					isRelevant = true
					err = w.Manager.MarkUsed(addr)
					if err != nil {
						return nil, err
					}
					log.Debugf("Marked address %v used", addr)
				} else {
					// Missing addresses are skipped.  Other errors should
					// be propagated.
					if !waddrmgr.IsError(err, waddrmgr.ErrAddressNotFound) {
						return nil, err
					}
				}
			}
			// Add the script to the script databases.
			if isRelevant {
				err = w.TxStore.InsertTxScript(rs)
				if err != nil {
					return nil, err
				}

				// Get current block's height and hash.
				bs, err := chainClient.BlockStamp()
				if err != nil {
					return nil, err
				}
				mscriptaddr, err := w.Manager.ImportScript(rs, bs)
				if err != nil {
					switch {
					// Don't care if it's already there.
					case waddrmgr.IsError(err, waddrmgr.ErrDuplicateAddress):
						break
					case waddrmgr.IsError(err, waddrmgr.ErrLocked):
						log.Debugf("failed to attempt script importation " +
							"of incoming tx because addrmgr was locked")
						break
					default:
						return nil, err
					}
				} else {
					// This is the first time seeing this script address
					// belongs to us, so do a rescan and see if there are
					// any other outputs to this address.
					job := &wallet.RescanJob{
						Addrs:     []dcrutil.Address{mscriptaddr.Address()},
						OutPoints: nil,
						BlockStamp: waddrmgr.BlockStamp{
							0,
							*w.ChainParams().GenesisHash,
						},
					}

					// Submit rescan job and log when the import has completed.
					// Do not block on finishing the rescan.  The rescan success
					// or failure is logged elsewhere, and the channel is not
					// required to be read, so discard the return value.
					_ = w.SubmitRescan(job)
				}
			}
		}
	}

	// Now we go and look for any inputs that we were not provided by
	// querying dcrd with getrawtransaction. We queue up a bunch of async
	// requests and will wait for replies after we have checked the rest of
	// the arguments.
	requested := make(map[chainhash.Hash]*pendingTx)
	for i, txIn := range tx.TxIn {
		// We don't need the first input of a stakebase tx, as it's garbage
		// anyway.
		if i == 0 && *cmd.Flags == "ssgen" {
			continue
		}

		// Did we get this txin from the arguments?
		if _, ok := inputs[txIn.PreviousOutPoint]; ok {
			continue
		}

		// Are we already fetching this tx? If so mark us as interested
		// in this outpoint. (N.B. that any *sane* tx will only
		// reference each outpoint once, since anything else is a double
		// spend. We don't check this ourselves to save having to scan
		// the array, it will fail later if so).
		if ptx, ok := requested[txIn.PreviousOutPoint.Hash]; ok {
			ptx.inputs = append(ptx.inputs,
				txIn.PreviousOutPoint.Index)
			continue
		}

		// Never heard of this one before, request it.
		prevHash := &txIn.PreviousOutPoint.Hash
		requested[txIn.PreviousOutPoint.Hash] = &pendingTx{
			resp:   chainClient.GetRawTransactionAsync(prevHash),
			inputs: []uint32{txIn.PreviousOutPoint.Index},
		}
	}

	// Parse list of private keys, if present. If there are any keys here
	// they are the keys that we may use for signing. If empty we will
	// use any keys known to us already.
	var keys map[string]*dcrutil.WIF
	if cmd.PrivKeys != nil {
		keys = make(map[string]*dcrutil.WIF)

		for _, key := range *cmd.PrivKeys {
			wif, err := dcrutil.DecodeWIF(key)
			if err != nil {
				return nil, DeserializationError{err}
			}

			if !wif.IsForNet(w.ChainParams()) {
				s := "key network doesn't match wallet's"
				return nil, DeserializationError{errors.New(s)}
			}

			var addr dcrutil.Address
			switch wif.DSA() {
			case chainec.ECTypeSecp256k1:
				addr, err = dcrutil.NewAddressSecpPubKey(wif.SerializePubKey(),
					w.ChainParams())
				if err != nil {
					return nil, DeserializationError{err}
				}
			case chainec.ECTypeEdwards:
				addr, err = dcrutil.NewAddressEdwardsPubKey(
					wif.SerializePubKey(),
					w.ChainParams())
				if err != nil {
					return nil, DeserializationError{err}
				}
			case chainec.ECTypeSecSchnorr:
				addr, err = dcrutil.NewAddressSecSchnorrPubKey(
					wif.SerializePubKey(),
					w.ChainParams())
				if err != nil {
					return nil, DeserializationError{err}
				}
			}
			keys[addr.EncodeAddress()] = wif
		}
	}

	// We have checked the rest of the args. now we can collect the async
	// txs. TODO: If we don't mind the possibility of wasting work we could
	// move waiting to the following loop and be slightly more asynchronous.
	for txid, ptx := range requested {
		tx, err := ptx.resp.Receive()
		if err != nil {
			return nil, err
		}

		for _, input := range ptx.inputs {
			tree := dcrutil.TxTreeRegular
			txType := stake.DetermineTxType(tx)
			if txType != stake.TxTypeRegular {
				tree = dcrutil.TxTreeStake
			}

			if input >= uint32(len(tx.MsgTx().TxOut)) {
				e := fmt.Errorf("input %s:%d is not in tx",
					txid.String(), input)
				return nil, InvalidParameterError{e}
			}

			inputs[wire.OutPoint{
				Hash:  txid,
				Index: input,
				Tree:  tree,
			}] = tx.MsgTx().TxOut[input].PkScript
		}
	}

	// All args collected. Now we can sign all the inputs that we can.
	// `complete' denotes that we successfully signed all outputs and that
	// all scripts will run to completion. This is returned as part of the
	// reply.
	signErrs, err := w.SignTransaction(tx, hashType, inputs, keys, scripts)
	if err != nil {
		return nil, err
	}

	var buf bytes.Buffer
	buf.Grow(tx.SerializeSize())

	// All returned errors (not OOM, which panics) encounted during
	// bytes.Buffer writes are unexpected.
	if err = tx.Serialize(&buf); err != nil {
		panic(err)
	}

	signErrors := make([]dcrjson.SignRawTransactionError, 0, len(signErrs))
	for _, e := range signErrs {
		input := tx.TxIn[e.InputIndex]
		signErrors = append(signErrors, dcrjson.SignRawTransactionError{
			TxID:      input.PreviousOutPoint.Hash.String(),
			Vout:      input.PreviousOutPoint.Index,
			ScriptSig: hex.EncodeToString(input.SignatureScript),
			Sequence:  input.Sequence,
			Error:     e.Error.Error(),
		})
	}

	return dcrjson.SignRawTransactionResult{
		Hex:      hex.EncodeToString(buf.Bytes()),
		Complete: len(signErrors) == 0,
		Errors:   signErrors,
	}, nil
}

// SignRawTransactions handles the signrawtransactions command.
func SignRawTransactions(icmd interface{}, w *wallet.Wallet, chainClient *chain.RPCClient) (interface{}, error) {
	cmd := icmd.(*dcrjson.SignRawTransactionsCmd)

	// Sign each transaction sequentially and record the results.
	// Error out if we meet some unexpected failure.
	results := make([]dcrjson.SignRawTransactionResult,
		len(cmd.RawTxs), len(cmd.RawTxs))
	for i, etx := range cmd.RawTxs {
		flagAll := "ALL"
		srtc := &dcrjson.SignRawTransactionCmd{
			RawTx: etx,
			Flags: &flagAll,
		}
		result, err := SignRawTransaction(srtc, w, chainClient)
		if err != nil {
			return nil, err
		}

		tResult := result.(dcrjson.SignRawTransactionResult)
		results[i] = tResult
	}

	// If the user wants completed transactions to be automatically send,
	// do that now. Otherwise, construct the slice and return it.
	toReturn := make([]dcrjson.SignedTransaction,
		len(cmd.RawTxs), len(cmd.RawTxs))

	if *cmd.Send {
		for i, result := range results {
			if result.Complete {
				// Slow/mem hungry because of the deserializing.
				serializedTx, err := decodeHexStr(result.Hex)
				if err != nil {
					return nil, err
				}
				msgTx := wire.NewMsgTx()
				err = msgTx.Deserialize(bytes.NewBuffer(serializedTx))
				if err != nil {
					e := errors.New("TX decode failed")
					return nil, DeserializationError{e}
				}
				sent := false
				hashStr := ""
				hash, err := chainClient.SendRawTransaction(msgTx, false)
				// If sendrawtransaction errors out (blockchain rule
				// issue, etc), continue onto the next transaction.
				if err == nil {
					sent = true
					hashStr = hash.String()
				}

				st := dcrjson.SignedTransaction{
					result,
					sent,
					&hashStr,
				}
				toReturn[i] = st
			} else {
				st := dcrjson.SignedTransaction{
					result,
					false,
					nil,
				}
				toReturn[i] = st
			}
		}
	} else { // Just return the results.
		for i, result := range results {
			st := dcrjson.SignedTransaction{
				result,
				false,
				nil,
			}
			toReturn[i] = st
		}
	}

	return &dcrjson.SignRawTransactionsResult{toReturn}, nil
}

// ValidateAddress handles the validateaddress command.
func ValidateAddress(icmd interface{}, w *wallet.Wallet) (interface{}, error) {
	cmd := icmd.(*dcrjson.ValidateAddressCmd)

	result := dcrjson.ValidateAddressWalletResult{}
	addr, err := decodeAddress(cmd.Address, w.ChainParams())
	if err != nil {
		// Use result zero value (IsValid=false).
		return result, nil
	}

	// We could put whether or not the address is a script here,
	// by checking the type of "addr", however, the reference
	// implementation only puts that information if the script is
	// "ismine", and we follow that behaviour.
	result.Address = addr.EncodeAddress()
	result.IsValid = true

	ainfo, err := w.Manager.Address(addr)
	if err != nil {
		if waddrmgr.IsError(err, waddrmgr.ErrAddressNotFound) {
			// No additional information available about the address.
			return result, nil
		}
		return nil, err
	}

	// The address lookup was successful which means there is further
	// information about it available and it is "mine".
	result.IsMine = true
	acctName, err := w.Manager.AccountName(ainfo.Account())
	if err != nil {
		return nil, &ErrAccountNameNotFound
	}
	result.Account = acctName

	switch ma := ainfo.(type) {
	case waddrmgr.ManagedPubKeyAddress:
		result.IsCompressed = ma.Compressed()
		result.PubKey = ma.ExportPubKey()
		pubKeyBytes, err := hex.DecodeString(result.PubKey)
		if err != nil {
			return nil, err
		}
		pubKeyAddr, err := dcrutil.NewAddressSecpPubKey(pubKeyBytes,
			w.ChainParams())
		if err != nil {
			return nil, err
		}
		result.PubKeyAddr = pubKeyAddr.String()

	case waddrmgr.ManagedScriptAddress:
		result.IsScript = true

		// The script is only available if the manager is unlocked, so
		// just break out now if there is an error.
		script, err := ma.Script()
		if err != nil {
			break
		}
		result.Hex = hex.EncodeToString(script)

		// This typically shouldn't fail unless an invalid script was
		// imported.  However, if it fails for any reason, there is no
		// further information available, so just set the script type
		// a non-standard and break out now.
		class, addrs, reqSigs, err := txscript.ExtractPkScriptAddrs(
			txscript.DefaultScriptVersion, script, w.ChainParams())
		if err != nil {
			result.Script = txscript.NonStandardTy.String()
			break
		}

		addrStrings := make([]string, len(addrs))
		for i, a := range addrs {
			addrStrings[i] = a.EncodeAddress()
		}
		result.Addresses = addrStrings

		// Multi-signature scripts also provide the number of required
		// signatures.
		result.Script = class.String()
		if class == txscript.MultiSigTy {
			result.SigsRequired = int32(reqSigs)
		}
	}

	return result, nil
}

// VerifyMessage handles the verifymessage command by verifying the provided
// compact signature for the given address and message.
func VerifyMessage(icmd interface{}, w *wallet.Wallet) (interface{}, error) {
	cmd := icmd.(*dcrjson.VerifyMessageCmd)

	addr, err := decodeAddress(cmd.Address, w.ChainParams())
	if err != nil {
		return nil, err
	}

	// decode base64 signature
	sig, err := base64.StdEncoding.DecodeString(cmd.Signature)
	if err != nil {
		return nil, err
	}

	// Validate the signature - this just shows that it was valid at all.
	// we will compare it with the key next.
	var buf bytes.Buffer
	wire.WriteVarString(&buf, 0, "Decred Signed Message:\n")
	wire.WriteVarString(&buf, 0, cmd.Message)
	expectedMessageHash := chainhash.HashFuncB(buf.Bytes())
	pk, wasCompressed, err := chainec.Secp256k1.RecoverCompact(sig,
		expectedMessageHash)
	if err != nil {
		return nil, err
	}

	// Decred: This should actually be a universalized constructor.
	pkDcr := chainec.Secp256k1.NewPublicKey(pk.GetX(), pk.GetY())

	var serializedPubKey []byte
	if wasCompressed {
		serializedPubKey = pkDcr.SerializeCompressed()
	} else {
		serializedPubKey = pkDcr.SerializeUncompressed()
	}
	// Verify that the signed-by address matches the given address
	switch checkAddr := addr.(type) {
	case *dcrutil.AddressPubKeyHash: // ok
		return bytes.Equal(dcrutil.Hash160(serializedPubKey),
			checkAddr.Hash160()[:]), nil
	case *dcrutil.AddressSecpPubKey: // ok
		return string(serializedPubKey) == checkAddr.String(), nil
	default:
		return nil, errors.New("address type not supported")
	}
}

// WalletIsLocked handles the walletislocked extension request by
// returning the current lock state (false for unlocked, true for locked)
// of an account.
func WalletIsLocked(icmd interface{}, w *wallet.Wallet) (interface{}, error) {
	return w.Locked(), nil
}

// WalletLock handles a walletlock request by locking the all account
// wallets, returning an error if any wallet is not encrypted (for example,
// a watching-only wallet).
func WalletLock(icmd interface{}, w *wallet.Wallet) (interface{}, error) {
	w.Lock()
	return nil, nil
}

// WalletPassphrase responds to the walletpassphrase request by unlocking
// the wallet.  The decryption key is saved in the wallet until timeout
// seconds expires, after which the wallet is locked.
func WalletPassphrase(icmd interface{}, w *wallet.Wallet) (interface{}, error) {
	cmd := icmd.(*dcrjson.WalletPassphraseCmd)

	timeout := time.Second * time.Duration(cmd.Timeout)
	var unlockAfter <-chan time.Time
	if timeout != 0 {
		unlockAfter = time.After(timeout)
	}
	err := w.Unlock([]byte(cmd.Passphrase), unlockAfter)

	if err == nil {
		if timeout > 0 {
			log.Infof("The wallet has been unlocked. This is set to expire  "+
				"in %v.", timeout)
		} else {
			log.Infof("The wallet has been unlocked without a time limit.")
		}
	}

	return nil, err
}

// WalletPassphraseChange responds to the walletpassphrasechange request
// by unlocking all accounts with the provided old passphrase, and
// re-encrypting each private key with an AES key derived from the new
// passphrase.
//
// If the old passphrase is correct and the passphrase is changed, all
// wallets will be immediately locked.
func WalletPassphraseChange(icmd interface{}, w *wallet.Wallet) (interface{}, error) {
	cmd := icmd.(*dcrjson.WalletPassphraseChangeCmd)

	err := w.ChangePassphrase([]byte(cmd.OldPassphrase),
		[]byte(cmd.NewPassphrase))
	if waddrmgr.IsError(err, waddrmgr.ErrWrongPassphrase) {
		return nil, &dcrjson.RPCError{
			Code:    dcrjson.ErrRPCWalletPassphraseIncorrect,
			Message: "Incorrect passphrase",
		}
	}
	return nil, err
}

// decodeHexStr decodes the hex encoding of a string, possibly prepending a
// leading '0' character if there is an odd number of bytes in the hex string.
// This is to prevent an error for an invalid hex string when using an odd
// number of bytes when calling hex.Decode.
func decodeHexStr(hexStr string) ([]byte, error) {
	if len(hexStr)%2 != 0 {
		hexStr = "0" + hexStr
	}
	decoded, err := hex.DecodeString(hexStr)
	if err != nil {
		return nil, &dcrjson.RPCError{
			Code:    dcrjson.ErrRPCDecodeHexString,
			Message: "Hex string decode failed: " + err.Error(),
		}
	}
	return decoded, nil
}<|MERGE_RESOLUTION|>--- conflicted
+++ resolved
@@ -1,25 +1,7 @@
-<<<<<<< HEAD
-/*
- * Copyright (c) 2013-2016 The btcsuite developers
- * Copyright (c) 2015-2016 The Decred developers
- *
- * Permission to use, copy, modify, and distribute this software for any
- * purpose with or without fee is hereby granted, provided that the above
- * copyright notice and this permission notice appear in all copies.
- *
- * THE SOFTWARE IS PROVIDED "AS IS" AND THE AUTHOR DISCLAIMS ALL WARRANTIES
- * WITH REGARD TO THIS SOFTWARE INCLUDING ALL IMPLIED WARRANTIES OF
- * MERCHANTABILITY AND FITNESS. IN NO EVENT SHALL THE AUTHOR BE LIABLE FOR
- * ANY SPECIAL, DIRECT, INDIRECT, OR CONSEQUENTIAL DAMAGES OR ANY DAMAGES
- * WHATSOEVER RESULTING FROM LOSS OF USE, DATA OR PROFITS, WHETHER IN AN
- * ACTION OF CONTRACT, NEGLIGENCE OR OTHER TORTIOUS ACTION, ARISING OUT OF
- * OR IN CONNECTION WITH THE USE OR PERFORMANCE OF THIS SOFTWARE.
- */
-=======
 // Copyright (c) 2013-2016 The btcsuite developers
+// Copyright (c) 2015-2016 The Decred developers
 // Use of this source code is governed by an ISC
 // license that can be found in the LICENSE file.
->>>>>>> fcccae3d
 
 package legacyrpc
 
@@ -33,7 +15,6 @@
 	"sync"
 	"time"
 
-<<<<<<< HEAD
 	"github.com/decred/bitset"
 
 	"github.com/decred/dcrd/blockchain/stake"
@@ -51,21 +32,8 @@
 	"github.com/decred/dcrwallet/chain"
 	"github.com/decred/dcrwallet/waddrmgr"
 	"github.com/decred/dcrwallet/wallet"
+	"github.com/decred/dcrwallet/wallet/txrules"
 	"github.com/decred/dcrwallet/wtxmgr"
-=======
-	"github.com/btcsuite/btcd/btcec"
-	"github.com/btcsuite/btcd/btcjson"
-	"github.com/btcsuite/btcd/chaincfg"
-	"github.com/btcsuite/btcd/txscript"
-	"github.com/btcsuite/btcd/wire"
-	"github.com/btcsuite/btcrpcclient"
-	"github.com/btcsuite/btcutil"
-	"github.com/btcsuite/btcwallet/chain"
-	"github.com/btcsuite/btcwallet/waddrmgr"
-	"github.com/btcsuite/btcwallet/wallet"
-	"github.com/btcsuite/btcwallet/wallet/txrules"
-	"github.com/btcsuite/btcwallet/wtxmgr"
->>>>>>> fcccae3d
 )
 
 const (
@@ -635,15 +603,10 @@
 	// TODO(davec): This should probably have a database version as opposed
 	// to using the manager version.
 	info.WalletVersion = int32(waddrmgr.LatestMgrVersion)
-<<<<<<< HEAD
 	info.Balance = bal.ToCoin()
 	info.KeypoolOldest = time.Now().Unix()
 	info.KeypoolSize = 0
-	info.PaytxFee = w.FeeIncrement().ToCoin()
-=======
-	info.Balance = bal.ToBTC()
-	info.PaytxFee = w.RelayFee().ToBTC()
->>>>>>> fcccae3d
+	info.PaytxFee = w.RelayFee().ToCoin()
 	// We don't set the following since they don't make much sense in the
 	// wallet architecture:
 	//  - unlocked_until
@@ -1669,7 +1632,7 @@
 
 // GetWalletFee returns the currently set tx fee for the requested wallet
 func GetWalletFee(icmd interface{}, w *wallet.Wallet) (interface{}, error) {
-	return w.FeeIncrement(), nil
+	return w.RelayFee(), nil
 }
 
 // These generators create the following global variables in this package:
@@ -2207,7 +2170,6 @@
 	return true, nil
 }
 
-<<<<<<< HEAD
 // PurchaseTicket indicates to the wallet that a ticket should be purchased
 // using all currently available funds. If the ticket could not be purchased
 // because there are not enough eligible funds, an error will be returned.
@@ -2217,56 +2179,6 @@
 	spendLimit, err := dcrutil.NewAmount(cmd.SpendLimit)
 	if err != nil {
 		return nil, err
-=======
-// makeOutputs creates a slice of transaction outputs from a pair of address
-// strings to amounts.  This is used to create the outputs to include in newly
-// created transactions from a JSON object describing the output destinations
-// and amounts.
-func makeOutputs(pairs map[string]btcutil.Amount, chainParams *chaincfg.Params) ([]*wire.TxOut, error) {
-	outputs := make([]*wire.TxOut, 0, len(pairs))
-	for addrStr, amt := range pairs {
-		addr, err := btcutil.DecodeAddress(addrStr, chainParams)
-		if err != nil {
-			return nil, fmt.Errorf("cannot decode address: %s", err)
-		}
-
-		pkScript, err := txscript.PayToAddrScript(addr)
-		if err != nil {
-			return nil, fmt.Errorf("cannot create txout script: %s", err)
-		}
-
-		outputs = append(outputs, wire.NewTxOut(int64(amt), pkScript))
-	}
-	return outputs, nil
-}
-
-// sendPairs creates and sends payment transactions.
-// It returns the transaction hash in string format upon success
-// All errors are returned in btcjson.RPCError format
-func sendPairs(w *wallet.Wallet, amounts map[string]btcutil.Amount,
-	account uint32, minconf int32) (string, error) {
-	outputs, err := makeOutputs(amounts, w.ChainParams())
-	if err != nil {
-		return "", err
-	}
-	txSha, err := w.SendOutputs(outputs, account, minconf)
-	if err != nil {
-		if err == txrules.ErrAmountNegative {
-			return "", ErrNeedPositiveAmount
-		}
-		if waddrmgr.IsError(err, waddrmgr.ErrLocked) {
-			return "", &ErrWalletUnlockNeeded
-		}
-		switch err.(type) {
-		case btcjson.RPCError:
-			return "", err
-		}
-
-		return "", &btcjson.RPCError{
-			Code:    btcjson.ErrRPCInternal.Code,
-			Message: err.Error(),
-		}
->>>>>>> fcccae3d
 	}
 	if spendLimit < 0 {
 		return nil, ErrNeedPositiveSpendLimit
@@ -2306,6 +2218,59 @@
 	}
 
 	return hash, err
+}
+
+// makeOutputs creates a slice of transaction outputs from a pair of address
+// strings to amounts.  This is used to create the outputs to include in newly
+// created transactions from a JSON object describing the output destinations
+// and amounts.
+func makeOutputs(pairs map[string]dcrutil.Amount, chainParams *chaincfg.Params) ([]*wire.TxOut, error) {
+	outputs := make([]*wire.TxOut, 0, len(pairs))
+	for addrStr, amt := range pairs {
+		addr, err := dcrutil.DecodeAddress(addrStr, chainParams)
+		if err != nil {
+			return nil, fmt.Errorf("cannot decode address: %s", err)
+		}
+
+		pkScript, err := txscript.PayToAddrScript(addr)
+		if err != nil {
+			return nil, fmt.Errorf("cannot create txout script: %s", err)
+		}
+
+		outputs = append(outputs, wire.NewTxOut(int64(amt), pkScript))
+	}
+	return outputs, nil
+}
+
+// sendPairs creates and sends payment transactions.
+// It returns the transaction hash in string format upon success
+// All errors are returned in dcrjson.RPCError format
+func sendPairs(w *wallet.Wallet, amounts map[string]dcrutil.Amount,
+	account uint32, minconf int32) (string, error) {
+	outputs, err := makeOutputs(amounts, w.ChainParams())
+	if err != nil {
+		return "", err
+	}
+	txSha, err := w.SendOutputs(outputs, account, minconf)
+	if err != nil {
+		if err == txrules.ErrAmountNegative {
+			return "", ErrNeedPositiveAmount
+		}
+		if waddrmgr.IsError(err, waddrmgr.ErrLocked) {
+			return "", &ErrWalletUnlockNeeded
+		}
+		switch err.(type) {
+		case dcrjson.RPCError:
+			return "", err
+		}
+
+		return "", &dcrjson.RPCError{
+			Code:    dcrjson.ErrRPCInternal.Code,
+			Message: err.Error(),
+		}
+	}
+
+	return txSha.String(), err
 }
 
 // RedeemMultiSigOut receives a transaction hash/idx and fetches the first output
@@ -2505,35 +2470,6 @@
 	}
 
 	return dcrjson.TicketsForAddressResult{ticketsStr}, nil
-}
-
-// sendPairs creates and sends payment transactions.
-// It returns the transaction hash in string format upon success
-// All errors are returned in dcrjson.RPCError format
-func sendPairs(w *wallet.Wallet, amounts map[string]dcrutil.Amount,
-	account uint32, minconf int32) (string, error) {
-	createdTx, err := w.SendPairs(amounts, account, minconf)
-	if err != nil {
-		if err == wallet.ErrNonPositiveAmount {
-			return "", ErrNeedPositiveAmount
-		}
-		if waddrmgr.IsError(err, waddrmgr.ErrLocked) {
-			return "", &ErrWalletUnlockNeeded
-		}
-		switch err.(type) {
-		case dcrjson.RPCError:
-			return "", err
-		}
-
-		return "", &dcrjson.RPCError{
-			Code:    dcrjson.ErrRPCInternal.Code,
-			Message: err.Error(),
-		}
-	}
-
-	txShaStr := createdTx.MsgTx.TxSha().String()
-	log.Infof("Successfully sent transaction %v", txShaStr)
-	return txShaStr, nil
 }
 
 func isNilOrEmpty(s *string) bool {
@@ -3001,19 +2937,11 @@
 		return nil, ErrNeedPositiveAmount
 	}
 
-<<<<<<< HEAD
-	incr, err := dcrutil.NewAmount(cmd.Amount)
-	if err != nil {
-		return nil, err
-	}
-	w.SetFeeIncrement(incr)
-=======
-	relayFee, err := btcutil.NewAmount(cmd.Amount)
+	relayFee, err := dcrutil.NewAmount(cmd.Amount)
 	if err != nil {
 		return nil, err
 	}
 	w.SetRelayFee(relayFee)
->>>>>>> fcccae3d
 
 	// A boolean true result is returned upon success.
 	return true, nil
@@ -3635,16 +3563,6 @@
 		unlockAfter = time.After(timeout)
 	}
 	err := w.Unlock([]byte(cmd.Passphrase), unlockAfter)
-
-	if err == nil {
-		if timeout > 0 {
-			log.Infof("The wallet has been unlocked. This is set to expire  "+
-				"in %v.", timeout)
-		} else {
-			log.Infof("The wallet has been unlocked without a time limit.")
-		}
-	}
-
 	return nil, err
 }
 
