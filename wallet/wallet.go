--- conflicted
+++ resolved
@@ -1,25 +1,7 @@
-<<<<<<< HEAD
-/*
- * Copyright (c) 2013-2016 The btcsuite developers
- * Copyright (c) 2015 The Decred developers
- *
- * Permission to use, copy, modify, and distribute this software for any
- * purpose with or without fee is hereby granted, provided that the above
- * copyright notice and this permission notice appear in all copies.
- *
- * THE SOFTWARE IS PROVIDED "AS IS" AND THE AUTHOR DISCLAIMS ALL WARRANTIES
- * WITH REGARD TO THIS SOFTWARE INCLUDING ALL IMPLIED WARRANTIES OF
- * MERCHANTABILITY AND FITNESS. IN NO EVENT SHALL THE AUTHOR BE LIABLE FOR
- * ANY SPECIAL, DIRECT, INDIRECT, OR CONSEQUENTIAL DAMAGES OR ANY DAMAGES
- * WHATSOEVER RESULTING FROM LOSS OF USE, DATA OR PROFITS, WHETHER IN AN
- * ACTION OF CONTRACT, NEGLIGENCE OR OTHER TORTIOUS ACTION, ARISING OUT OF
- * OR IN CONNECTION WITH THE USE OR PERFORMANCE OF THIS SOFTWARE.
- */
-=======
 // Copyright (c) 2013-2016 The btcsuite developers
+// Copyright (c) 2015 The Decred developers
 // Use of this source code is governed by an ISC
 // license that can be found in the LICENSE file.
->>>>>>> fcccae3d
 
 package wallet
 
@@ -33,7 +15,6 @@
 	"sync"
 	"time"
 
-<<<<<<< HEAD
 	"github.com/btcsuite/btclog"
 
 	"github.com/decred/dcrd/blockchain"
@@ -46,28 +27,14 @@
 	"github.com/decred/dcrd/wire"
 	"github.com/decred/dcrrpcclient"
 	"github.com/decred/dcrutil"
+	"github.com/decred/dcrutil/hdkeychain"
 	"github.com/decred/dcrwallet/chain"
 	"github.com/decred/dcrwallet/waddrmgr"
+	"github.com/decred/dcrwallet/wallet/txauthor"
+	"github.com/decred/dcrwallet/wallet/txrules"
 	"github.com/decred/dcrwallet/walletdb"
 	"github.com/decred/dcrwallet/wstakemgr"
 	"github.com/decred/dcrwallet/wtxmgr"
-=======
-	"github.com/btcsuite/btcd/blockchain"
-	"github.com/btcsuite/btcd/btcec"
-	"github.com/btcsuite/btcd/btcjson"
-	"github.com/btcsuite/btcd/chaincfg"
-	"github.com/btcsuite/btcd/txscript"
-	"github.com/btcsuite/btcd/wire"
-	"github.com/btcsuite/btcrpcclient"
-	"github.com/btcsuite/btcutil"
-	"github.com/btcsuite/btcutil/hdkeychain"
-	"github.com/btcsuite/btcwallet/chain"
-	"github.com/btcsuite/btcwallet/waddrmgr"
-	"github.com/btcsuite/btcwallet/wallet/txauthor"
-	"github.com/btcsuite/btcwallet/wallet/txrules"
-	"github.com/btcsuite/btcwallet/walletdb"
-	"github.com/btcsuite/btcwallet/wtxmgr"
->>>>>>> fcccae3d
 )
 
 const (
@@ -98,8 +65,9 @@
 
 // Namespace bucket keys.
 var (
-	waddrmgrNamespaceKey = []byte("waddrmgr")
-	wtxmgrNamespaceKey   = []byte("wtxmgr")
+	waddrmgrNamespaceKey  = []byte("waddrmgr")
+	wtxmgrNamespaceKey    = []byte("wtxmgr")
+	wstakemgrNamespaceKey = []byte("wstakemgr")
 )
 
 // StakeDifficultyInfo is a container for stake difficulty information updates.
@@ -146,17 +114,12 @@
 	chainClientSyncMtx sync.Mutex
 
 	lockedOutpoints map[wire.OutPoint]struct{}
-<<<<<<< HEAD
-
-	feeIncrementLock       sync.Mutex
-	feeIncrement           dcrutil.Amount
+
+	relayFee               dcrutil.Amount
+	relayFeeMu             sync.Mutex
 	ticketFeeIncrementLock sync.Mutex
 	ticketFeeIncrement     dcrutil.Amount
 	DisallowFree           bool
-=======
-	relayFee        btcutil.Amount
-	relayFeeMu      sync.Mutex
->>>>>>> fcccae3d
 
 	// Channels for rescan processing.  Requests are added and merged with
 	// any waiting requests, before being sent to another goroutine to
@@ -197,28 +160,6 @@
 
 	NtfnServer *NotificationServer
 
-<<<<<<< HEAD
-	// Notification channels so other components can listen in on wallet
-	// activity.  These are initialized as nil, and must be created by
-	// calling one of the Listen* methods.
-	//
-	// These channels and the features needed by them are on a fast path to
-	// deletion.  Use the server instead.
-	connectedBlocks         chan wtxmgr.BlockMeta
-	disconnectedBlocks      chan wtxmgr.BlockMeta
-	ticketsPurchased        chan wstakemgr.StakeNotification
-	votesCreated            chan wstakemgr.StakeNotification
-	revocationsCreated      chan wstakemgr.StakeNotification
-	relevantTxs             chan chain.RelevantTx
-	lockStateChanges        chan bool // true when locked
-	confirmedBalance        chan dcrutil.Amount
-	unconfirmedBalance      chan dcrutil.Amount
-	confirmedBalanceStake   chan dcrutil.Amount
-	unconfirmedBalanceStake chan dcrutil.Amount
-	notificationMu          sync.Mutex
-
-=======
->>>>>>> fcccae3d
 	chainParams *chaincfg.Params
 
 	wg sync.WaitGroup
@@ -228,7 +169,6 @@
 	quitMu  sync.Mutex
 }
 
-<<<<<<< HEAD
 // newWallet creates a new Wallet structure with the provided address manager
 // and transaction store.
 func newWallet(vb uint16, esm bool, btm dcrutil.Amount, addressReuse bool,
@@ -266,7 +206,7 @@
 		balanceToMaintain:        btm,
 		CurrentStakeDiff:         &StakeDifficultyInfo{nil, -1, -1},
 		lockedOutpoints:          map[wire.OutPoint]struct{}{},
-		feeIncrement:             feeIncrement,
+		relayFee:                 feeIncrement,
 		ticketFeeIncrement:       ticketFeeIncrement,
 		rescanAddJob:             make(chan *RescanJob),
 		rescanBatch:              make(chan *rescanBatch),
@@ -329,38 +269,6 @@
 	w.CurrentStakeDiff = sdi
 }
 
-// FeeIncrement is used to get the current feeIncrement for the wallet.
-func (w *Wallet) FeeIncrement() dcrutil.Amount {
-	w.feeIncrementLock.Lock()
-	fee := w.feeIncrement
-	w.feeIncrementLock.Unlock()
-
-	return fee
-}
-
-// SetFeeIncrement is used to set the current w.FeeIncrement for the wallet.
-func (w *Wallet) SetFeeIncrement(fee dcrutil.Amount) {
-	w.feeIncrementLock.Lock()
-	w.feeIncrement = fee
-	w.feeIncrementLock.Unlock()
-}
-
-// TicketFeeIncrement is used to get the current feeIncrement for the wallet.
-func (w *Wallet) TicketFeeIncrement() dcrutil.Amount {
-	w.ticketFeeIncrementLock.Lock()
-	fee := w.ticketFeeIncrement
-	w.ticketFeeIncrementLock.Unlock()
-
-	return fee
-}
-
-// SetTicketFeeIncrement is used to set the current w.ticketFeeIncrement for the wallet.
-func (w *Wallet) SetTicketFeeIncrement(fee dcrutil.Amount) {
-	w.ticketFeeIncrementLock.Lock()
-	w.ticketFeeIncrement = fee
-	w.ticketFeeIncrementLock.Unlock()
-}
-
 // BalanceToMaintain is used to get the current balancetomaintain for the wallet.
 func (w *Wallet) BalanceToMaintain() dcrutil.Amount {
 	w.stakeSettingsLock.Lock()
@@ -391,20 +299,13 @@
 	// block.
 	if w.StakeMiningEnabled && isChanged &&
 		w.CurrentVotingInfo != nil {
-		ntfns, err := w.StakeMgr.HandleWinningTicketsNtfn(
+		_, err := w.StakeMgr.HandleWinningTicketsNtfn(
 			w.CurrentVotingInfo.BlockHash,
 			w.CurrentVotingInfo.BlockHeight,
 			w.CurrentVotingInfo.Tickets,
 			w.VoteBits)
 		if err != nil {
 			return err
-		}
-
-		if ntfns != nil {
-			// Send notifications for newly created votes by the RPC.
-			for _, ntfn := range ntfns {
-				w.notifyVoteCreated(*ntfn)
-			}
 		}
 	}
 
@@ -463,245 +364,6 @@
 	w.TicketMaxPrice = amt
 }
 
-// ErrDuplicateListen is returned for any attempts to listen for the same
-// notification more than once.  If callers must pass along a notifiation to
-// multiple places, they must broadcast it themself.
-var ErrDuplicateListen = errors.New("duplicate listen")
-
-// ListenConnectedBlocks returns a channel that passes all blocks that a wallet
-// has been marked in sync with. The channel must be read, or other wallet
-// methods will block.
-//
-// If this is called twice, ErrDuplicateListen is returned.
-func (w *Wallet) ListenConnectedBlocks() (<-chan wtxmgr.BlockMeta, error) {
-	defer w.notificationMu.Unlock()
-	w.notificationMu.Lock()
-
-	if w.connectedBlocks != nil {
-		return nil, ErrDuplicateListen
-	}
-	w.connectedBlocks = make(chan wtxmgr.BlockMeta)
-	return w.connectedBlocks, nil
-}
-
-// ListenDisconnectedBlocks returns a channel that passes all blocks that a
-// wallet has detached.  The channel must be read, or other wallet methods will
-// block.
-//
-// If this is called twice, ErrDuplicateListen is returned.
-func (w *Wallet) ListenDisconnectedBlocks() (<-chan wtxmgr.BlockMeta, error) {
-	defer w.notificationMu.Unlock()
-	w.notificationMu.Lock()
-
-	if w.disconnectedBlocks != nil {
-		return nil, ErrDuplicateListen
-	}
-	w.disconnectedBlocks = make(chan wtxmgr.BlockMeta)
-	return w.disconnectedBlocks, nil
-}
-
-// ListenTicketsPurchased returns a channel that passes all SStx generated by
-// the wallet to the relevant ntfn channel. The channel must be read, or other
-// wallet methods will block.
-//
-// If this is called twice, ErrDuplicateListen is returned.
-func (w *Wallet) ListenTicketsPurchased() (<-chan wstakemgr.StakeNotification, error) {
-	defer w.notificationMu.Unlock()
-	w.notificationMu.Lock()
-
-	if w.ticketsPurchased != nil {
-		return nil, ErrDuplicateListen
-	}
-	w.ticketsPurchased = make(chan wstakemgr.StakeNotification)
-	return w.ticketsPurchased, nil
-}
-
-// ListenVotesCreated returns a channel that passes all SSGen generated by
-// the wallet to the relevant ntfn channel. The channel must be read, or other
-// wallet methods will block.
-//
-// If this is called twice, ErrDuplicateListen is returned.
-func (w *Wallet) ListenVotesCreated() (<-chan wstakemgr.StakeNotification, error) {
-	defer w.notificationMu.Unlock()
-	w.notificationMu.Lock()
-
-	if w.votesCreated != nil {
-		return nil, ErrDuplicateListen
-	}
-	w.votesCreated = make(chan wstakemgr.StakeNotification)
-	return w.votesCreated, nil
-}
-
-// ListenRevocationsCreated returns a channel that passes all SSRtx generated by
-// the wallet to the relevant ntfn channel. The channel must be read, or other
-// wallet methods will block.
-//
-// If this is called twice, ErrDuplicateListen is returned.
-func (w *Wallet) ListenRevocationsCreated() (<-chan wstakemgr.StakeNotification, error) {
-	defer w.notificationMu.Unlock()
-	w.notificationMu.Lock()
-
-	if w.revocationsCreated != nil {
-		return nil, ErrDuplicateListen
-	}
-	w.revocationsCreated = make(chan wstakemgr.StakeNotification)
-	return w.revocationsCreated, nil
-}
-
-// ListenLockStatus returns a channel that passes the current lock state
-// of the wallet whenever the lock state is changed.  The value is true for
-// locked, and false for unlocked.  The channel must be read, or other wallet
-// methods will block.
-//
-// If this is called twice, ErrDuplicateListen is returned.
-func (w *Wallet) ListenLockStatus() (<-chan bool, error) {
-	defer w.notificationMu.Unlock()
-	w.notificationMu.Lock()
-
-	if w.lockStateChanges != nil {
-		return nil, ErrDuplicateListen
-	}
-	w.lockStateChanges = make(chan bool)
-	return w.lockStateChanges, nil
-}
-
-// ListenConfirmedBalance returns a channel that passes the confirmed balance
-// when any changes to the balance are made.  This channel must be read, or
-// other wallet methods will block.
-//
-// If this is called twice, ErrDuplicateListen is returned.
-func (w *Wallet) ListenConfirmedBalance() (<-chan dcrutil.Amount, error) {
-	defer w.notificationMu.Unlock()
-	w.notificationMu.Lock()
-
-	if w.confirmedBalance != nil {
-		return nil, ErrDuplicateListen
-	}
-	w.confirmedBalance = make(chan dcrutil.Amount)
-	return w.confirmedBalance, nil
-}
-
-// ListenUnconfirmedBalance returns a channel that passes the unconfirmed
-// balance when any changes to the balance are made.  This channel must be
-// read, or other wallet methods will block.
-//
-// If this is called twice, ErrDuplicateListen is returned.
-func (w *Wallet) ListenUnconfirmedBalance() (<-chan dcrutil.Amount, error) {
-	defer w.notificationMu.Unlock()
-	w.notificationMu.Lock()
-
-	if w.unconfirmedBalance != nil {
-		return nil, ErrDuplicateListen
-	}
-	w.unconfirmedBalance = make(chan dcrutil.Amount)
-	return w.unconfirmedBalance, nil
-}
-
-// ListenRelevantTxs returns a channel that passes all transactions relevant to
-// a wallet, optionally including metadata regarding the block they were mined
-// in.  This channel must be read, or other wallet methods will block.
-//
-// If this is called twice, ErrDuplicateListen is returned.
-func (w *Wallet) ListenRelevantTxs() (<-chan chain.RelevantTx, error) {
-	defer w.notificationMu.Unlock()
-	w.notificationMu.Lock()
-
-	if w.relevantTxs != nil {
-		return nil, ErrDuplicateListen
-	}
-	w.relevantTxs = make(chan chain.RelevantTx)
-	return w.relevantTxs, nil
-}
-
-func (w *Wallet) notifyConnectedBlock(block wtxmgr.BlockMeta) {
-	w.notificationMu.Lock()
-	if w.connectedBlocks != nil {
-		w.connectedBlocks <- block
-	}
-	w.notificationMu.Unlock()
-}
-
-func (w *Wallet) notifyDisconnectedBlock(block wtxmgr.BlockMeta) {
-	w.notificationMu.Lock()
-	if w.disconnectedBlocks != nil {
-		w.disconnectedBlocks <- block
-	}
-	w.notificationMu.Unlock()
-}
-
-func (w *Wallet) notifyLockStateChange(locked bool) {
-	w.notificationMu.Lock()
-	if w.lockStateChanges != nil {
-		w.lockStateChanges <- locked
-	}
-	w.notificationMu.Unlock()
-}
-
-func (w *Wallet) notifyConfirmedBalance(bal dcrutil.Amount) {
-	w.notificationMu.Lock()
-	if w.confirmedBalance != nil {
-		w.confirmedBalance <- bal
-	}
-	w.notificationMu.Unlock()
-}
-
-func (w *Wallet) notifyUnconfirmedBalance(bal dcrutil.Amount) {
-	w.notificationMu.Lock()
-	if w.unconfirmedBalance != nil {
-		w.unconfirmedBalance <- bal
-	}
-	w.notificationMu.Unlock()
-}
-
-func (w *Wallet) notifyConfirmedBalanceStake(bal dcrutil.Amount) {
-	w.notificationMu.Lock()
-	if w.confirmedBalanceStake != nil {
-		w.confirmedBalanceStake <- bal
-	}
-	w.notificationMu.Unlock()
-}
-
-func (w *Wallet) notifyUnconfirmedBalanceStake(bal dcrutil.Amount) {
-	w.notificationMu.Lock()
-	if w.unconfirmedBalanceStake != nil {
-		w.unconfirmedBalanceStake <- bal
-	}
-	w.notificationMu.Unlock()
-}
-func (w *Wallet) notifyTicketPurchase(sn wstakemgr.StakeNotification) {
-	w.notificationMu.Lock()
-	if w.ticketsPurchased != nil {
-		w.ticketsPurchased <- sn
-	}
-	w.notificationMu.Unlock()
-}
-
-func (w *Wallet) notifyVoteCreated(sn wstakemgr.StakeNotification) {
-	w.notificationMu.Lock()
-	if w.votesCreated != nil {
-		w.votesCreated <- sn
-	}
-	w.notificationMu.Unlock()
-}
-
-func (w *Wallet) notifyRevocationCreated(sn wstakemgr.StakeNotification) {
-	w.notificationMu.Lock()
-	if w.revocationsCreated != nil {
-		w.revocationsCreated <- sn
-	}
-	w.notificationMu.Unlock()
-}
-
-func (w *Wallet) notifyRelevantTx(relevantTx chain.RelevantTx) {
-	w.notificationMu.Lock()
-	if w.relevantTxs != nil {
-		w.relevantTxs <- relevantTx
-	}
-	w.notificationMu.Unlock()
-}
-
-=======
->>>>>>> fcccae3d
 // Start starts the goroutines necessary to manage a wallet.
 func (w *Wallet) Start() {
 	w.quitMu.Lock()
@@ -821,7 +483,7 @@
 
 // RelayFee returns the current minimum relay fee (per kB of serialized
 // transaction) used when constructing transactions.
-func (w *Wallet) RelayFee() btcutil.Amount {
+func (w *Wallet) RelayFee() dcrutil.Amount {
 	w.relayFeeMu.Lock()
 	relayFee := w.relayFee
 	w.relayFeeMu.Unlock()
@@ -830,10 +492,26 @@
 
 // SetRelayFee sets a new minimum relay fee (per kB of serialized
 // transaction) used when constructing transactions.
-func (w *Wallet) SetRelayFee(relayFee btcutil.Amount) {
+func (w *Wallet) SetRelayFee(relayFee dcrutil.Amount) {
 	w.relayFeeMu.Lock()
 	w.relayFee = relayFee
 	w.relayFeeMu.Unlock()
+}
+
+// TicketFeeIncrement is used to get the current feeIncrement for the wallet.
+func (w *Wallet) TicketFeeIncrement() dcrutil.Amount {
+	w.ticketFeeIncrementLock.Lock()
+	fee := w.ticketFeeIncrement
+	w.ticketFeeIncrementLock.Unlock()
+
+	return fee
+}
+
+// SetTicketFeeIncrement is used to set the current w.ticketFeeIncrement for the wallet.
+func (w *Wallet) SetTicketFeeIncrement(fee dcrutil.Amount) {
+	w.ticketFeeIncrementLock.Lock()
+	w.ticketFeeIncrement = fee
+	w.ticketFeeIncrementLock.Unlock()
 }
 
 // quitChan atomically reads the quit channel.
@@ -1507,11 +1185,7 @@
 	}
 	createTxRequest struct {
 		account uint32
-<<<<<<< HEAD
-		pairs   map[string]dcrutil.Amount
-=======
 		outputs []*wire.TxOut
->>>>>>> fcccae3d
 		minconf int32
 		resp    chan createTxResponse
 	}
@@ -1603,36 +1277,7 @@
 			txr.resp <- consolidateResponse{txh, err}
 
 		case txr := <-w.createTxRequests:
-<<<<<<< HEAD
-			// Initialize the address pool for use.
-			pool := w.internalPool
-			pool.mutex.Lock()
-			var addrFunc func() (dcrutil.Address, error)
-			if txr.account == waddrmgr.DefaultAccountNum ||
-				txr.account == waddrmgr.ImportedAddrAccount {
-				addrFunc = pool.GetNewAddress
-			} else {
-				// A pass through to enable the user to get a
-				// change address for a non-default account.
-				// In the future, this should be replaced with
-				// a tracking address pool for this account.
-				addrFunc = func() (dcrutil.Address, error) {
-					return w.NewChangeAddress(txr.account)
-				}
-			}
-
-			tx, err := w.txToPairs(txr.pairs, txr.account, txr.minconf,
-				addrFunc)
-			if err == nil {
-				pool.BatchFinish()
-			} else {
-				pool.BatchRollback()
-			}
-			pool.mutex.Unlock()
-
-=======
 			tx, err := w.txToOutputs(txr.outputs, txr.account, txr.minconf)
->>>>>>> fcccae3d
 			txr.resp <- createTxResponse{tx, err}
 
 		case txr := <-w.createMultisigTxRequests:
@@ -1700,21 +1345,12 @@
 
 // CreateSimpleTx creates a new signed transaction spending unspent P2PKH
 // outputs with at laest minconf confirmations spending to any number of
-<<<<<<< HEAD
-// address/amount pairs.  Change and an appropiate transaction fee are
-// automatically included, if necessary.  All transaction creation through
-// this function is serialized to prevent the creation of many transactions
-// which spend the same outputs.
-func (w *Wallet) CreateSimpleTx(account uint32, pairs map[string]dcrutil.Amount,
-	minconf int32) (*CreatedTx, error) {
-=======
 // address/amount pairs.  Change and an appropriate transaction fee are
 // automatically included, if necessary.  All transaction creation through this
 // function is serialized to prevent the creation of many transactions which
 // spend the same outputs.
 func (w *Wallet) CreateSimpleTx(account uint32, outputs []*wire.TxOut,
 	minconf int32) (*txauthor.AuthoredTx, error) {
->>>>>>> fcccae3d
 
 	req := createTxRequest{
 		account: account,
@@ -3146,26 +2782,14 @@
 	return amount, err
 }
 
-<<<<<<< HEAD
-// SendPairs creates and sends payment transactions. It returns the transaction
-// hash upon success
-func (w *Wallet) SendPairs(amounts map[string]dcrutil.Amount, account uint32,
-	minconf int32) (*CreatedTx, error) {
-=======
 // SendOutputs creates and sends payment transactions. It returns the
-// transaction hash upon success.
+// transaction hash upon success
 func (w *Wallet) SendOutputs(outputs []*wire.TxOut, account uint32,
-	minconf int32) (*wire.ShaHash, error) {
-
-	chainClient, err := w.requireChainClient()
-	if err != nil {
-		return nil, err
-	}
->>>>>>> fcccae3d
+	minconf int32) (*chainhash.Hash, error) {
 
 	relayFee := w.RelayFee()
 	for _, output := range outputs {
-		err = txrules.CheckOutput(output, relayFee)
+		err := txrules.CheckOutput(output, relayFee)
 		if err != nil {
 			return nil, err
 		}
@@ -3178,33 +2802,10 @@
 		return nil, err
 	}
 
-<<<<<<< HEAD
-=======
-	// Create transaction record and insert into the db.
-	rec, err := wtxmgr.NewTxRecordFromMsgTx(createdTx.Tx, time.Now())
-	if err != nil {
-		log.Errorf("Cannot create record for created transaction: %v", err)
-		return nil, err
-	}
-	err = w.TxStore.InsertTx(rec, nil)
-	if err != nil {
-		log.Errorf("Error adding sent tx history: %v", err)
-		return nil, err
-	}
-
-	if createdTx.ChangeIndex >= 0 {
-		err = w.TxStore.AddCredit(rec, nil, uint32(createdTx.ChangeIndex), true)
-		if err != nil {
-			log.Errorf("Error adding change address for sent "+
-				"tx: %v", err)
-			return nil, err
-		}
-	}
-
->>>>>>> fcccae3d
 	// TODO: The record already has the serialized tx, so no need to
 	// serialize it again.
-	return createdTx, nil
+	hash := createdTx.Tx.TxSha()
+	return &hash, nil
 }
 
 // SignatureError records the underlying error when validating a transaction
@@ -3420,7 +3021,7 @@
 // Create creates an new wallet, writing it to an empty database.  If the passed
 // seed is non-nil, it is used.  Otherwise, a secure random seed of the
 // recommended length is generated.
-func Create(db walletdb.DB, pubPass, privPass, seed []byte, params *chaincfg.Params) error {
+func Create(db walletdb.DB, pubPass, privPass, seed []byte, params *chaincfg.Params, unsafeMainNet bool) error {
 	// If a seed was provided, ensure that it is of valid length. Otherwise,
 	// we generate a random seed for the wallet with the recommended seed
 	// length.
@@ -3443,7 +3044,7 @@
 		return err
 	}
 	err = waddrmgr.Create(addrMgrNamespace, seed, pubPass, privPass,
-		params, nil)
+		params, nil, unsafeMainNet)
 	if err != nil {
 		return err
 	}
@@ -3453,44 +3054,59 @@
 	if err != nil {
 		return err
 	}
-	return wtxmgr.Create(txMgrNamespace)
+	err = wtxmgr.Create(txMgrNamespace)
+	if err != nil {
+		return err
+	}
+
+	// Create empty stake manager.
+	stakeMgrNamespace, err := db.Namespace([]byte("wstakemgr"))
+	if err != nil {
+		return err
+	}
+	return wstakemgr.Create(stakeMgrNamespace)
+}
+
+func CreateWatchOnly(db walletdb.DB, extendedPubKey string, pubPass []byte, params *chaincfg.Params) error {
+	// Create the address manager.
+	waddrmgrNamespace, err := db.Namespace(waddrmgrNamespaceKey)
+	if err != nil {
+		return err
+	}
+
+	err = waddrmgr.CreateWatchOnly(waddrmgrNamespace, extendedPubKey,
+		pubPass, params, nil)
+	if err != nil {
+		return err
+	}
+
+	// Create the stake manager/store.
+	wstakemgrNamespace, err := db.Namespace(wstakemgrNamespaceKey)
+	if err != nil {
+		return err
+	}
+	err = wstakemgr.Create(wstakemgrNamespace)
+	if err != nil {
+		return err
+	}
+
+	return nil
 }
 
 // Open loads an already-created wallet from the passed database and namespaces.
-<<<<<<< HEAD
-func Open(pubPass []byte, params *chaincfg.Params, db walletdb.DB, waddrmgrNS,
-	wtxmgrNS, wstmgrNS walletdb.Namespace, cbs *waddrmgr.OpenCallbacks,
+func Open(db walletdb.DB, pubPass []byte, cbs *waddrmgr.OpenCallbacks,
 	voteBits uint16, stakeMiningEnabled bool, balanceToMaintain float64,
 	addressReuse bool, rollbackTest bool, pruneTickets bool, ticketAddress string,
-	ticketMaxPrice float64, autoRepair bool) (*Wallet, error) {
-	addrMgr, err := waddrmgr.Open(waddrmgrNS, pubPass, params, cbs)
+	ticketMaxPrice float64, autoRepair bool, params *chaincfg.Params) (*Wallet, error) {
+	addrMgrNS, err := db.Namespace(waddrmgrNamespaceKey)
 	if err != nil {
 		return nil, err
 	}
-
-	// Create a callback for account lookup from waddrmgr.
-	accountCallback := addrMgr.AddrAccount
-
-	txMgr, err := wtxmgr.Open(wtxmgrNS, pruneTickets, params, accountCallback)
-	if err != nil {
-		if wtxmgr.IsNoExists(err) {
-			log.Info("No recorded transaction history -- needs full rescan")
-			err = addrMgr.SetSyncedTo(nil)
-			if err != nil {
-				return nil, err
-			}
-			txMgr, err = wtxmgr.Create(wtxmgrNS, params)
-			if err != nil {
-				return nil, err
-			}
-		} else {
-=======
-func Open(db walletdb.DB, pubPass []byte, cbs *waddrmgr.OpenCallbacks, params *chaincfg.Params) (*Wallet, error) {
-	addrMgrNS, err := db.Namespace(waddrmgrNamespaceKey)
+	txMgrNS, err := db.Namespace(wtxmgrNamespaceKey)
 	if err != nil {
 		return nil, err
 	}
-	txMgrNS, err := db.Namespace(wtxmgrNamespaceKey)
+	stakeMgrNS, err := db.Namespace(wstakemgrNamespaceKey)
 	if err != nil {
 		return nil, err
 	}
@@ -3506,7 +3122,6 @@
 		log.Info("No recorded transaction history -- needs full rescan")
 		err = addrMgr.SetSyncedTo(nil)
 		if err != nil {
->>>>>>> fcccae3d
 			return nil, err
 		}
 		err = wtxmgr.Create(txMgrNS)
@@ -3514,42 +3129,24 @@
 			return nil, err
 		}
 	}
-	txMgr, err := wtxmgr.Open(txMgrNS)
+	// Create a callback for account lookup from waddrmgr.
+	accountCallback := addrMgr.AddrAccount
+	txMgr, err := wtxmgr.Open(txMgrNS, pruneTickets, params, accountCallback)
 	if err != nil {
 		return nil, err
 	}
 
-<<<<<<< HEAD
-	smgr, err := wstakemgr.Open(wstmgrNS, addrMgr, params)
+	smgr, err := wstakemgr.Open(stakeMgrNS, addrMgr, params)
 	if err != nil {
 		log.Info("No stake manager present, generating")
-		smgr, err = wstakemgr.Create(wstmgrNS, addrMgr, params)
+		err = wstakemgr.Create(stakeMgrNS)
 		if err != nil {
 			return nil, err
 		}
-=======
-	log.Infof("Opened wallet") // TODO: log balance? last sync height?
-	w := &Wallet{
-		publicPassphrase:    pubPass,
-		db:                  db,
-		Manager:             addrMgr,
-		TxStore:             txMgr,
-		lockedOutpoints:     map[wire.OutPoint]struct{}{},
-		relayFee:            txrules.DefaultRelayFeePerKb,
-		rescanAddJob:        make(chan *RescanJob),
-		rescanBatch:         make(chan *rescanBatch),
-		rescanNotifications: make(chan interface{}),
-		rescanProgress:      make(chan *RescanProgressMsg),
-		rescanFinished:      make(chan *RescanFinishedMsg),
-		createTxRequests:    make(chan createTxRequest),
-		unlockRequests:      make(chan unlockRequest),
-		lockRequests:        make(chan struct{}),
-		holdUnlockRequests:  make(chan chan HeldUnlock),
-		lockState:           make(chan bool),
-		changePassphrase:    make(chan changePassphraseRequest),
-		chainParams:         params,
-		quit:                make(chan struct{}),
->>>>>>> fcccae3d
+		smgr, err = wstakemgr.Open(stakeMgrNS, addrMgr, params)
+		if err != nil {
+			return nil, err
+		}
 	}
 
 	// XXX Should we check error here?  Right now error gives default (0).
